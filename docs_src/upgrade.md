# Upgrade guide

!!! Warning
    You must use the same upgrade technique as your initial install! For
    example, if you used pip to install WeeWX, then you should use pip to
    upgrade. If you used a DEB or RPM package to install, then you should
    upgrade using the same package type.

!!! Warning
    If you are upgrading from an old `setup.py` installation, see the
    instructions [_Migrating setup.py installs to Version 5.0_](https://github.com/weewx/weewx/wiki/v5-upgrade).

The instructions for upgrading WeeWX are in the quick start guides:

* [Upgrading using Debian DEB](quickstarts/debian.md#upgrade)
* [Upgrading using Redhat RPM](quickstarts/redhat.md#upgrade)
* [Upgrading using SUSE RPM](quickstarts/suse.md#upgrade)
* [Upgrading using pip](quickstarts/pip.md#upgrade)
* [Upgrading using git](quickstarts/git.md#upgrade)

The rest of this document describes the changes in each WeeWX release.


## Upgrading the WeeWX configuration file

It does not happen very often, but occasionally a new release will
_require_ changes to the WeeWX configuration file. When this happens,
the installer takes care of upgrading the file, and you do not need to worry
about it.

However, there are some occasions when you may need to upgrade the file
yourself. In particular, this happens when you run several instances of
`weewxd` on the same machine, each with its own configuration file. The
configuration file named `weewx.conf` will get upgraded, but what about
the others?

The answer is to use `weectl station upgrade` with the `--config` option
pointing to the configuration file to be upgraded. For example, this would
upgrade the configuration file `/etc/weewx/other.conf`:

```
sudo weectl station upgrade --config=/etc/weewx/other.conf
```

## Upgrading to V5.0

There have been many changes with Version 5, but only a handful are likely to
affect users. With that in mind, we have broken this section down into two
sub-sections: breaking changes, and [non-breaking changes](#non-breaking-changes).

### Breaking changes

Changes in this category may require your attention.

#### Python 2.7 no longer supported

It has now been over 4 years since the end-of-life of Python 2.7. It's time to
move on. WeeWX V5.x requires Python 3.6 (released 7 years ago) or greater. These
days, all but the most ancient of operating systems offer Python 3, although you
may have to install it.

#### New utilities

The old utilities have been collected and put under one master utility,
`weectl`. This make it easy to use `weectl --help` to see which one you want.

| Old utility     | New utility        |
|-----------------|--------------------|
| `wee_database`  | `weectl database`  |
| `wee_debug`     | `weectl debug`     |
| `wee_device`    | `weectl device`    |
| `wee_extension` | `weectl extension` |
| `wee_import`    | `weectl import`    |
| `wee_reports`   | `weectl report`    |
| `wee_config`    | `weectl station`   |

#### pip installs to new location

The default location for a `setup.py` install was `/home/weewx`. The new pip
install method installs to a directory called `weewx-data` in the home directory
of the user doing the install. However, old installations can continue to use
`/home/weewx` by following the guide [_Migrating setup.py installs to Version
5.0_](https://github.com/weewx/weewx/wiki/v5-upgrade).

<<<<<<< HEAD
#### WeeWX runs as the `weewx` user

This affects WeeWX installations that use `apt`, `yum`, or `zypper` (installs
that use the DEB or RPM packages). Installations that use a `setup.py` or `pip`
install are not affected.

For new installations and most upgrades, `weewxd` will now run as the user
`weewx`, instead of `root`. The configuration files, skins, databases, and
reports are owned by the `weewx` group.  This makes it easier to manage a WeeWX
installation. Put yourself into the `weewx` group, then you will not have to
`sudo` to make changes to skins or configurations. You *will* have to `sudo` to
start/stop `weewxd`.

For upgrades where the ownership of `/var/lib/weewx` was other than `root:root`,
the installer will respect the previous configured user and not change it.

However, note that in general, user `weewx` may not have the necessary
permissions to access your device. Normally this is handled by a "udev" rule
that is installed by the WeeWX package installers, which is supposed to give
`weewx` the necessary permissions, but it does not always get things right. If
the daemon fails to load because of device permissions problems, try these
things:

1. Unplug your device, then plug it back in.
2. If that doesn't work, add user `weewx` to the `dialout` group:
    ```{.shell .copy}
    sudo usermod -aG dialout weewx
    ```
   Then restart udev and the daemon:
    ``` {.shell .copy}
    sudo systemctl restart udev weewx
    ```
3. If that doesn't work, and you are using an SDR driver, add user `weewx` to
   the `plugdev` group:
    ```{.shell .copy}
    sudo usermod -aG plugdev weewx
    ```
   Then restart udev and the daemon:
    ``` {.shell .copy}
    sudo systemctl restart udev weewx
    ```

4. If that doesn't work, and you are using an SDR driver, try the `plughw`
   group:
    ```{.shell .copy}
    sudo usermod -aG plughw weewx
    ```
   Then restart udev and the daemon:
    ``` {.shell .copy}
    sudo systemctl restart udev weewx
    ```

See, also, the section below [udev rules installed for core
hardware](#udev-rules-installed-for-core-hardware).

=======
#### WeeWX runs as non-root user

For new installations and most upgrades, `weewxd` will now run as a non-root
user.  The configuration files, skins, databases, and reports are no longer
owned by root.  This means that root privilege is no longer required to modify
the WeeWX configuration and the WeeWX daemon no longer runs with escalated
privileges.  Escalated privilege is still required to start/stop the daemon.

For installations that use `apt`, `yum`, or `zypper` (installs that use the
DEB or RPM packages), the WeeWX user is `weewx` and the group is `weewx`.  The
home directory of the `weewx` user is `/var/lib/weewx`. The installer puts the
user who does the installation into the `weewx` group.  For upgrades, the
installer checks the ownership of `/var/lib/weewx`.  If the ownership was other
than `root:root`, the installer will respect the previous configured user and
not change it.

For installations that use `pip` or `git`, the WeeWX user is whoever created
the station data.

There are a few places where this change to permissions may affect an existing
WeeWX installation:

* access to USB and/or serial devices
* access to network ports, specifically binding to port 80
* creation and updating of reports

If you encounter problems when upgrading to V5, please see the wiki article
[*What you should know about permissions*](https://github.com/weewx/weewx/wiki/Understanding-permissions)
>>>>>>> 46bd7b6f

#### Changes in the utility `import`

The use of a field map by the `import` utility has been revised and is now 
more consistent across import sources. The result is the `import` utility now 
requires a field map definition stanza for all import sources with the field 
map defining the mapping from import source field to WeeWX archive field in 
addition to defining source field units and identifying cumulative and text 
fields. The expanded field map has resulted in the `rain` and `[[Units]]` 
import configuration file options being  deprecated. Refer to the `import` 
utility documentation and comments in the example import configuration files 
for further details.

#### Chinese language code changed to `zh`

Previously, the non-standard code "`cn`" was used for Chinese language
translations. V5 changes this to `zh`. This will require manually changing any
option that looks like this

    lang = cn

to this

    lang = zh

### Non-breaking changes

Changes in this category involve new functionality, or are not of interest to
existing users, or the upgrade process takes care of old configurations
transparently.

#### Utility `wunderfixer` has been removed.

The Weather Underground no longer allows past-dated posts, so the utility is
no longer useful.

#### setup.py installs no longer possible

The package `distutils`, and the imperative approach on which the WeeWX
`setup.py` install method depends, [has been
deprecated](https://peps.python.org/pep-0632/) and will ultimately be removed.
The future is clearly pip installs using `pyproject.toml`. See the wiki article
on [Version 5](https://github.com/weewx/weewx/wiki/Version-5) for the technical
reasons why.

#### `WEEWX_ROOT` is now relative to the configuration file

In previous versions, `WEEWX_ROOT` was specified in the configuration file as an
absolute path. That requirement has been relaxed and refined.  In V5,
`WEEWX_ROOT` can be specified in the configuration file as a _relative_ path,
or not at all.  If it is specified as a relative path, it will be relative to
the directory of the configuration file. If it is not specified at all (the
default for new installs), it defaults to the directory of the configuration
file.

This has the advantage that it allows the entire station data area to be rooted
anywhere in the file tree &mdash; one need only specify the location of the
configuration file to locate everything, for example, using the `--config` to
`weectl` or `weewxd`.

Old configuration files with an absolute path will continue to function as
before.

#### `SQLITE_ROOT` is now relative to `WEEWX_ROOT`

Previously, `SQLITE_ROOT` was expected to be an absolute path, but now relative
paths are accepted. A relative path is considered relative to `WEEWX_ROOT`.
Because this is _less restrictive_, it is not expected to affect any users.

#### New script to configure a daemon

This affects WeeWX installations that use `pip`.  Installations that use `apt`,
`yum`, or `zypper` (installs that use the DEB or RPM packages) are not affected.

There is a new script `setup-daemon.sh` that will install the files necessary to
run WeeWX as a daemon.  This script recognizes many operating systems, including
Linux (with or without systemd), BSD, and macOS.

This script is not run automatically - you must invoke it explicitly after you
install or upgrade using `pip`.

For upgrades, if you already have a systemd unit in `/etc/systemd/system`, a
SysV script in `/etc/init.d/weewx`, a launchd plist in `/Library/LaunchDaemons`,
or BSD rc in `/usr/local/etc/rc.d`, the setup script will move that aside.

#### New location for `user` directory

This affects WeeWX installations that use `apt`, `yum`, or `zypper` (installs
that use the DEB or RPM packages). Installations that use a `setup.py` or `pip`
install are not affected.

Previous versions of WeeWX would install code used by extensions alongside
other WeeWX code, usually in `/usr/share/weewx/user`.

With version 5, the `user` directory is kept with other station data, separate
from the WeeWX code.  For DEB and RPM installations, the `user` directory is
now `/etc/weewx/bin/user`.  If you upgrade a DEB or RPM installation, any
extensions that were installed in `/usr/share/weewx/user` will be copied to
`/etc/weewx/bin/user`, and the old `user` directory will be moved aside.

#### Use of systemd units for services

This affects users who use a DEB or RPM package install, and are running on
operating systems that use systemd, Installations that use a `setup.py` or `pip`
install are not affected.

For these package installers, two systemd unit files will be installed: the
standard service unit `weewx.service`, and the template service unit
`weewx@.service`.   The template unit makes it very easy to run multiple
instances of `weewxd` (for example, if you have more than one weather station or
multiple sets of sensors).

If you upgrade from V4, the init script `/etc/init.d/weewx` will remain - you
can safely delete it, since the new systemd unit files have precedence.  If you
modified the init script, you will have to migrate your changes to the systemd
methods for running daemons.

If you added a systemd unit file `/etc/systemd/system/weewx.service` to a V4
installation, then you upgrade from V4, you might want to remove the unit file
then `sudo systemctl daemon-reload` followed by `sudo systemctl enable weewx`.
Until you do this, the unit file in `/etc/systemd` will have precedence over
the unit and unit template that are installed by the installer.  If you just
want to override behavior of the units installed by the installer, you should
use the `.d` pattern instead.  See the systemd documentation for details.

#### udev rules installed for core hardware

Version 5 includes a small change to the `udev` rules for hardware that is
supported by WeeWX. The rules include permissions that make any hardware that
uses USB or serial ports accessible to non-root users.

If you install WeeWX using `apt`, `yum`, or `zypper`, the udev rules are
installed as part of the installation process.  In this case, the rules make
the devices accessible to anyone in the `weewx` group.  So if you put yourself
in the `weewx` group, you will not have to `sudo` to communicate with a
supported USB or serial device.

If you install using `pip`, the rules are installed by the same script that
installs the files necessary to run as a daemon.

## Upgrading to V4.10

### Breaking changes for skins that use delta times

A "delta time" is the difference between two times, for example the amount of
uptime (difference between start and current time), or the amount of daylight
(difference between sunrise and sunset). In previous versions, delta times were
treated as a special case, which limited their flexibility. With <a
href="https://github.com/weewx/weewx/pull/807">PR #807</a>, a delta time is
treated like any other scalar, which gives you access to all the regular
formatting tools. However, a side effect is that if you want to format the time
in the "long form", that is, so the results look like <code>4
hours, 15 minutes</code>, rather than <code>15300 seconds</code>,
then you will have to say so explicitly.

If you use the <em>Seasons</em> skin, you will have to make these four changes.
Add the text in <span class="added">green</span>:

<div class="wide-table">
  <table>
    <tr class="first_row">
      <td style='width:50%'>V4.9 and earlier Seasons skin</td>
      <td>4.10 Seasons skin</td>
    </tr>
    <tr>
      <td colspan="2" style="text-align: center"><span class="code">Seasons/about.inc</span> starting at
        line 31
      </td>
    </tr>
    <tr>
      <td>
        <pre class="tty">&lt;tr&gt;
  &lt;td class="label"&gt;$gettext("Server uptime")&lt;/td&gt;
  &lt;td class="data"&gt;$station.os_uptime&lt;/td&gt;
&lt;/tr&gt;
&lt;tr&gt;
  &lt;td class="label"&gt;$gettext("WeeWX uptime")&lt;/td&gt;
  &lt;td class="data"&gt;$station.uptime&lt;/td&gt;
&lt;/tr&gt;</pre>
      </td>
      <td>
        <pre class="tty">&lt;tr&gt;
  &lt;td class="label"&gt;$gettext("Server uptime")&lt;/td&gt;
  &lt;td class="data"&gt;$station.os_uptime<span class="added">.long_form</span>&lt;/td&gt;
&lt;/tr&gt;
&lt;tr&gt;
  &lt;td class="label"&gt;$gettext("WeeWX uptime")&lt;/td&gt;
  &lt;td class="data"&gt;$station.uptime<span class="added">.long_form</span>&lt;/td&gt;
&lt;/tr&gt;</pre>
      </td>
    </tr>
    <tr>
      <td colspan="2" style="text-align: center"><span class="code">Seasons/celestial.inc</span>
        starting at line 94
      </td>
    </tr>
    <tr>
      <td>
        <pre class="tty">&lt;tr&gt;
  &lt;td class="label"&gt;$gettext("Total daylight")&lt;/td&gt;
  &lt;td class="data"&gt;$almanac.sun.visible&lt;br/&gt;$sun_visible_change $change_str&lt;/td&gt;
&lt;/tr&gt;</pre>
      </td>
      <td>
        <pre class="tty">&lt;tr&gt;
  &lt;td class="label"&gt;$gettext("Total daylight")&lt;/td&gt;
  &lt;td class="data"&gt;$almanac.sun.visible<span class="added">.long_form</span>&lt;br/&gt;$sun_visible_change<span class="added">.long_form</span> $change_str&lt;/td&gt;
&lt;/tr&gt;</pre>
      </td>
    </tr>
  </table>
</div>

<p>
  In a similar manner, if you use the <em>Standard</em> skin, you will have to
  make these two changes. 
</p>

<div class="wide-table">
  <table>
    <tr class="first_row">
      <td style='width:50%'>V4.9 and earlier Standard skin</td>
      <td>4.10 Standard skin</td>
    </tr>
    <tr>
      <td colspan="2" style="text-align: center"><span class="code">Standard/index.html.tmpl</span>
        starting at line 309
      </td>
    </tr>
    <tr>
      <td>
        <pre class="tty">&lt;p&gt;$gettext("WeeWX uptime"):  $station.uptime&lt;br/&gt;
$gettext("Server uptime"): $station.os_uptime&lt;br/&gt;</pre>
      </td>
      <td>
        <pre class="tty">&lt;p&gt;$gettext("WeeWX uptime"):  $station.uptime<span class="added">.long_form</span>&lt;br/&gt;
$gettext("Server uptime"): $station.os_uptime<span class="added">.long_form</span>&lt;br/&gt;</pre>
      </td>
    </tr>
  </table>
</div>

<p>
  In both cases, the new formatting directive <span class="code">.long_form</span>
  has been used to explicitly request that the delta time be formatted into its
  constituent components. The advantage of this approach is that the delta time
  can be treated like any other scalar. Here are some examples: 
</p>

<table>
  <tr class="first_row">
    <td style='width:50%'>Tag</td>
    <td>Results</td>
  </tr>
  <tr>
    <td>
      <pre class="tty">$almanac.sun.visible</pre>
    </td>
    <td>
      <pre class="tty">45000 seconds</pre>
    </td>
  </tr>
  <tr>
    <td>
      <pre class="tty">$almanac.sun.visible.hour</pre>
    </td>
    <td>
      <pre class="tty">12.5 hours</pre>
    </td>
  </tr>
  <tr>
    <td>
      <pre class="tty">$almanac.sun.visible.hour.format("%.2f")</pre>
    </td>
    <td>
      <pre class="tty">12.50 hours</pre>
    </td>
  </tr>
  <tr>
    <td>
      <pre class="tty">$almanac.sun.visible.long_form</pre>
    </td>
    <td>
      <pre class="tty">12 hours, 30 minutes, 0 seconds</pre>
    </td>
  </tr>
</table>

### Changes for custom delta time formats

<p>
  Fixing issue <a href="https://github.com/weewx/weewx/issues/808">#808</a>
  required introducing a separate dictionary for members of group <span
  class="code">group_deltatime</span>. This means that if you specified custom
  formats under <span class="code">[Units]/[[TimeFormats]]</span>, then you will
  have to move them to the new section <span
  class="code">[Units]/[[DeltaTimeFormats]]</span>. Very few users should be
  affected by this change because the ability to set custom delta time formats is
  an undocumented feature. 
</p>

<p>
  The good news is that the contexts they now use have more standard names. The 
  table below summarizes:
</p>

<div class="wide-table">
  <table>
    <tr class="first_row">
      <td>V4.9 and earlier</td>
      <td>4.10</td>
    </tr>
    <tr>
      <td>
        <pre class='tty'>  [[TimeFormats]]
    ...
    current     = %x %X
    ephem_day   = %X
    ephem_year  = %x %X
    <span class="removed">brief_delta = "%(minute)d%(minute_label)s, %(second)d%(second_label)s"</span>
    <span class="removed">short_delta = "%(hour)d%(hour_label)s, %(minute)d%(minute_label)s, %(second)d%(second_label)s"</span>
    <span class="removed">long_delta  = "%(day)d%(day_label)s, %(hour)d%(hour_label)s, %(minute)d%(minute_label)s"</span>
    <span class="removed">delta_time  = "%(day)d%(day_label)s, %(hour)d%(hour_label)s, %(minute)d%(minute_label)s"</span></pre>
      </td>
      <td>
        <pre class='tty'>  [[TimeFormats]]
    ...
    current     = %x %X
    ephem_day   = %X
    ephem_year  = %x %X

    <span class="added">[[DeltaTimeFormats]]</span>
    <span class="added">current = "%(minute)d%(minute_label)s, %(second)d%(second_label)s"</span>
    <span class="added">hour    = "%(minute)d%(minute_label)s, %(second)d%(second_label)s"</span>
    <span class="added">day     = "%(hour)d%(hour_label)s, %(minute)d%(minute_label)s, %(second)d%(second_label)s"</span>
    <span class="added">week    = "%(day)d%(day_label)s, %(hour)d%(hour_label)s, %(minute)d%(minute_label)s"</span>
    <span class="added">month   = "%(day)d%(day_label)s, %(hour)d%(hour_label)s, %(minute)d%(minute_label)s"</span>
    <span class="added">year    = "%(day)d%(day_label)s, %(hour)d%(hour_label)s, %(minute)d%(minute_label)s"</span></pre>
      </td>
    </tr>
  </table>
</div>

<h4>Elapsed time calls may have to be changed</h4>
<p>
  The fix for Issue #808 also affects the API.
</p>

<table>
  <tr class="first_row">
    <td style='width:50%'>V4.9 and earlier</td>
    <td>4.10</td>
  </tr>
  <tr>
    <td>
      <pre class='tty'># Create an elapsed time of 1655 seconds
vt = ValueTuple(1655, 'second', 'group_deltatime')
vh = ValueHelper(vt,
                 formatter=self.generator.formatter,
                 converter=self.generator.converter,
                 <span class="changed">context='short_delta'</span>)
      </pre>
    </td>
    <td>
      <pre class='tty'># Create an elapsed time of 1655 seconds
vt = ValueTuple(1655, 'second', 'group_deltatime')
vh = ValueHelper(vt,
                 formatter=self.generator.formatter,
                 converter=self.generator.converter,
                 <span class="changed">context='day'</span>)
      </pre>
    </td>
  </tr>
</table>

<p>
  In summary, because <span class="code">group_deltatime</span> now uses the same context names as any other
  time, you will have to change the call to use one of the conventional contexts.
</p>


## Upgrading to V4.9
### <span class="code">wee_reports</span> may require <span class="code">--epoch</span> option.
<p>
  In previous versions, the utility <span class="code">wee_reports</span> could take an optional position
  argument that specified the reporting time in unix epoch time. For example,
</p>
<pre class="tty cmd">wee_reports /home/weewx/weewx.conf 1645131600</pre>
<p>
  would specify that the reporting time should be 1645131600, or 17-Feb-2022 13:00 PST.
</p>
<p>
  Starting with V4.9, the unix epoch time must be specified using the <span class="code">--epoch</span> flag,
  so the command becomes
</p>
<pre class="tty cmd">wee_reports /home/weewx/weewx.conf --epoch=1645131600</pre>
<p>
  Alternatively, the reporting time can be specified by using <span class="code">--date</span> and <span
												     class="code">--time</span> flags:
</p>
<pre class="tty cmd">wee_reports /home/weewx/weewx.conf --date=2022-02-17 --time=13:00</pre>

### Init function of class <span class="code">WXXTypes</span> has changed
<p>
  In earlier versions, ET was calculated in class <span class="code">WXXTypes</span>. Now it has its own
  class, <span class="code">ETXType</span>. As a result, some initialization parameters are no longer needed
  and have been removed.
</p>
<p>
  Note also that the parameter <span class="code">heat_index_algo</span> was changed to <span class="code">heatindex_algo</span>
  in keeping with the rest of the code.
</p>
<p>
  Unless you have been writing specialized code that required direct access to <span
										 class="code">WXXTypes</span> you are very unlikely to be affected.
</p>
<table>
  <tr class="first_row">
    <td style='width:50%'>V4.8 and earlier</td>
    <td>4.9</td>
  </tr>
  <tr>
    <td>
      <pre class='tty'>def __init__(self, altitude_vt, latitude_f, longitude_f,
        <span class="removed">et_period=3600,</span>
        atc=0.8,
        nfac=2,
        <span class="removed">wind_height=2.0,</span>
        force_null=True,
        maxSolarRad_algo='rs',
        <span class="changed">heat_index_algo</span>='new')
      </pre>
    </td>
    <td>
      <pre class='tty'>def __init__(self, altitude_vt, latitude_f, longitude_f,
        atc=0.8,
        nfac=2,
        force_null=True,
        maxSolarRad_algo='rs',
        <span class="changed">heatindex_algo</span>='new')
      </pre>
    </td>
  </tr>
</table>

### Calling signature of some archive span functions has changed

<p>
  The calling signature of the following functions has changed. In general, the parameter <span class="code">grace</span>
  has been removed in favor of a more robust method for figuring out which time span a timestamp belongs to.
</p>

<table>
  <tr class="first_row">
    <td style='width:50%'>V4.8 and earlier</td>
    <td>4.9</td>
  </tr>
  <tr>
    <td>
      <pre class='tty'>def archiveHoursAgoSpan(time_ts, hours_ago=0<span class="removed">, grace=1</span>)</pre>
    </td>
    <td>
      <pre class='tty'>def archiveHoursAgoSpan(time_ts, hours_ago=0)</pre>
    </td>
  </tr>
  <tr>
    <td>
      <pre class='tty'>def archiveDaySpan(time_ts, <span class="removed">grace=1,</span> days_ago=0)</pre>
    </td>
    <td>
      <pre class='tty'>def archiveDaySpan(time_ts, days_ago=0)</pre>
    </td>
  </tr>
  <tr>
    <td>
      <pre class='tty'>def archiveWeekSpan(time_ts, startOfWeek=6, <span class="removed">grace=1,</span> weeks_ago=0)</pre>
    </td>
    <td>
      <pre class='tty'>def archiveWeekSpan(time_ts, startOfWeek=6, weeks_ago=0)</pre>
    </td>
  </tr>
  <tr>
    <td>
      <pre class='tty'>def archiveMonthSpan(time_ts, <span class="removed">grace=1,</span> months_ago=0)</pre>
    </td>
    <td>
      <pre class='tty'>def archiveMonthSpan(time_ts, months_ago=0)</pre>
    </td>
  </tr>
  <tr>
    <td>
      <pre class='tty'>def archiveYearSpan(time_ts, <span class="removed">grace=1,</span> years_ago=0)</pre>
    </td>
    <td>
      <pre class='tty'>def archiveYearSpan(time_ts, years_ago=0)</pre>
    </td>
  </tr>
  <tr>
    <td>
      <pre class='tty'>def archiveRainYearSpan(time_ts, sory_mon<span class="removed">, grace=1</span>)</pre>
    </td>
    <td>
      <pre class='tty'>def archiveRainYearSpan(time_ts, sory_mon)</pre>
    </td>
  </tr>
</table>

## Upgrading to V4.6
### Ordering of search list changed
<p>
  In previous versions, user-supplied search list extensions were <em>appended</em> to the search list.
  Starting with V4.6, they are now <em>prepended</em> to the list. This means that when Cheetah is evaluating
  the list, looking for a tag, it will encounter user-supplied extensions first, allowing extensions to
  override the built-in tags and change their behavior.
</p>
### Tag <span class="code">$alltime</span>
<p>
  The tag <span class="code">$alltime</span>, formerly included as an example, is now a part of the core of
  WeeWX. This means you may no longer need to include the "stats" example as a Cheetah search list extension,
  although leaving it in will do no harm.
</p>


## Upgrading to V4.5
<p>
  Version 4.5 changes are unlikely to affect anyone, except extension writers who are deep in the internals of
  WeeWX.
</p>

### API changes
<p>
  There have been a number of changes in the WeeWX API. None of them are likely to affect end users. Overall,
  the biggest change is that the data held internally in class <span class="code">ValueHelper</span> is now
  held in the target unit system, rather than being converted at time of use.
</p>

<h4>Defaults for <span class="code">ValueHelper</span> have changed</h4>
<p>
  Before, when constructing a new <span class="code">ValueHelper</span>, if no converter was included in the
  constructor, a default converter, which converts to US Units, was supplied. Now, if no converter is included
  in the constructor, no default converter at all is supplied, and the data remain in the original units. This
  is unlikely to affect most extension writers because the usual case is to supply a converter to the <span
													class="code">ValueHelper</span> constructor.
</p>

<h4>Function <span class="code">as_value_tuple()</span> may raise <span class="code">KeyError</span></h4>
<p>
  Previously, if the function <span class="code">as_value_tuple()</span> was asked to return a <span
												 class="code">ValueTuple</span> of a non-existent type, it returned a <span class="code">ValueTuple</span>
  with values <span class="code">(None, None, None)</span>. Now it raises a <span class="code">KeyError</span>
  exception.
</p>

## Upgrading to V4.4

### Auto patch of daily summaries

<p>
  The V4.2 daily summary patch inadvertently introduced a bug which caused the <span class="code">wind</span>
  daily summary to be incorrectly weighted. See issue <a
							href="https://github.com/weewx/weewx/issues/642">#642</a>. V4.4 includes a patch to automatically fix the
  defective daily summary. It is run only once on the first use of a database (usually by <span class="code">weewxd</span>)
  and takes only a few seconds.
</p>

## Upgrading to V4.3

### Auto patch of daily summaries

<p>
  Version 4.2 inadvertently introduced a bug, which prevented the sums that are kept in the daily summaries
  from being weighted by the archive interval. See issue <a href="https://github.com/weewx/weewx/issues/623">#623</a>.
  V4.3 includes a patch, which will fix any defective daily summaries automatically. It is run only once on
  the first use of a database (usually by <span class="code">weewxd</span>) and takes only a few seconds.
</p>

### Option <span class="code">ignore_zero_wind</span> has been renamed and moved

<p>
  Normally, WeeWX sets wind direction to undefined when wind speed is zero. While it was never documented,
  some users used option <span class="code">ignore_zero_wind</span> to prevent this: if set to <span
												 class="code">False</span>, wind direction will not be set to undefined when wind speed is zero. However, the
  option's location and name has changed. It is now called <span class="code">force_null</span>, and it is now
  located under <span class="code">[StdWXCalculate] / [[WXXTypes]] / [[[windDir]]]</span>. The old name and
  location has been deprecated, but still honored.
</p>

<table>
  <tr class="first_row">
    <td style='width:50%'>V4.2 and earlier</td>
    <td>4.3</td>
  </tr>
  <tr>
    <td>
      <pre class='tty'>[StdWXCalculate]
    <span class="removed">ignore_zero_wind = False</span>
    [[Calculations]]
        ...</pre>
    </td>
    <td>
      <pre class='tty'>[StdWXCalculate]
    [[Calculations]]
        ...
    [[WXXTypes]]
    [[[windDir]]]
        <span class="added">force_null = False</span></pre>
    </td>
  </tr>
</table>

### Option <span class="code">log_failure</span> set to <span class="code">True</span>
<p>
  The option <span class="code">log_failure</span> under <span class="code">[StdReport]</span> controls
  whether to log failures into the system log. It was previously set to <span class="code">False</span>. The
  upgrade process will set it to <span class="code">True</span>, so that users can better see failure modes.
</p>

<table>
  <tr class="first_row">
    <td style='width:50%'>V4.2 and earlier</td>
    <td>4.3</td>
  </tr>
  <tr>
    <td>
      <pre class='tty'>[StdReport]
	...
	<span class="changed">log_failure = False</span>
	...</pre>
    </td>
    <td>
      <pre class='tty'>[StdReport]
	...
	<span class="changed">log_failure = True</span>
	...</pre>
    </td>
  </tr>
</table>

## Upgrading to V4.2

<p>
  For the most part, V4.2 is backwards compatible with previous versions. There is one small exception.
</p>

### Type <span class="code">beaufort</span> deprecated
<p>
  The type <span class="code">beaufort</span> has been deprecated, although there are no immediate plans to
  remove it &mdash; using it will put a warning in the log. Instead, it has become a new unit, which can be
  used as part of <span class="code">group_speed</span>. Here's an example:
</p>
<table>
  <tr class="first_row">
    <td style='width:50%'>V4.1 and earlier</td>
    <td>4.2</td>
  </tr>
  <tr>
    <td>
      <pre class='tty'>&lt;p&gt;
The current wind speed is $current.windSpeed,
which is <span class="changed">$current.beaufort</span> on the beaufort scale.
&lt;/p&gt;</pre>
    </td>
    <td>
      <pre class='tty'>&lt;p&gt;
The current wind speed is $current.windSpeed,
which is <span class="changed">$current.windSpeed.beaufort</span> on the beaufort scale.
&lt;/p&gt;</pre>
    </td>
  </tr>
</table>

## Upgrading to V4.0

<p>
  For the most part, V4.0 is backwards compatible with previous versions.
</p>
### Python 2.5 and 2.6
<p>
  Support for Python 2.5 and 2.6 has been dropped. It has now been well over 10 years since these versions
  were introduced, and 6+ years since they were supported by the Python Software Foundation. If you are using
  Python 2.5 or 2.6, then you should either upgrade your copy of Python, or stay with your old version of
  WeeWX.
</p>
### [StdWXCalculate]
<p>
  In earlier versions of WeeWX, many derived types were calculated by default by the service <span
											       class="code">StdWXCalculate</span>. By contrast, in WeeWX V4, no derived types are calculated by default
  &mdash; all desired types must be explicitly listed in <span class="code">weewx.conf</span>. For most users,
  this will not cause a problem because most types were already listed in <span class="code">weewx.conf</span>.
  However if you deleted one of the following types in the clause <span class="code">[StdWXCalculate]</span>,
  and started to depend on the default calculations, then the type will no longer be calculated in V4.
</p>
<table class="tty" style="width:50%">
  <tr>
    <td>pressure</td>
    <td>barometer</td>
    <td>altimeter</td>
  </tr>
  <tr>
    <td>windchill</td>
    <td>heatindex</td>
    <td>dewpoint</td>
  </tr>
  <tr>
    <td>inDewpoint</td>
    <td>rainRate</td>
  </tr>
</table>
<p>
  In this case, you should add the type to <span class="code">[StdWXCalculate]</span>. For example, if for
  some reason you deleted <span class="code">dewpoint</span>, then you would need to add the following
</p>
<pre class="tty" style="width:50%">[StdWXCalculate]
  [[Calculations]]
    ...
    <span class="added">dewpoint = prefer_hardware</span>
</pre>

## Upgrading to V3.9

### New skins
<p>
  Version 3.9 introduces and installs a new skin, <em>Seasons</em>, and promotes two old skins,
  <em>Mobile</em> and <em>Smartphone</em>, previously part of <em>Standard</em>, to first-class, independent,
  skins.
</p>

<ul>
  <li>
    If you are installing fresh (not an upgrade), then all four skins, <em>Seasons</em>, <em>Standard</em>,
    <em>Mobile</em>, and <em>Smartphone</em> will be installed, but only <em>Seasons</em> will be activated.
  </li>
  <li>
    If you are upgrading, then the three new skins, <em>Seasons</em>, <em>Mobile</em>, and
    <em>Smartphone</em> will be installed, but none will be activated. Your existing <em>Standard</em> will
    be left untouched and activated. For most people, your website will continue to look as expected (the
    exception is explained below in section <a href="#do-you-need-to-change-anything"><em>Do you need to change anything?</em></a>).
  </li>
</ul>

!!! Note
    If you are upgrading, and you wish to try the new skin <em>Seasons</em>,
    then activate it, but <em>be sure to deactivate Standard</em>. Otherwise,
    both will get generated, and they will compete with each other for
    placement in your HTML directory.

### Skin defaults
<p>
  Version 3.9 introduces a new section, <span class="code">[StdReport]/[[Defaults]]</span> in <span
												class="code">weewx.conf</span>. Options in this section apply to <em>all</em> reports. For example, if you
  set a unit group here, it will be applied everywhere. This makes it easy to set the units across all
  reports, or to ensure that the labels for observations are the same in every report.
</p>
<p>
  It also adds a file <span class="code">defaults.py</span>, in which the fallback values for every report
  parameter are specified. Although the defaults file is currently useful only to developers, in the future it
  may be extended to facilitate translations and localization.
</p>

### Do you need to change anything?

<p>
  The introduction of the new section, <span
  class="code">[StdReport]/[[Defaults]]</span> in <span
  class="code">weewx.conf</span>, can change which units are applied to reports
  because it has a higher precedence than what is in <span
  class="code">skin.conf</span>. See the section <a
  href="../custom/custom-reports/#how-to-specify-options"><em>How to specify options</em></a> for
  details of the ordering in which an option is considered. 
</p>

<p>
  Most users will be unaffected by these changes because they depend on specific report overrides. There is,
  however, one exception:
</p>

!!! Note
    If your installation does not use overrides, and you changed to metric
    units in your `skin.conf` file, you will be affected.

<p>
  Your reports will start appearing in U.S. Customary units. The reason is that
  the new section, <span class="code">[StdReport]/[[Defaults]]</span> has higher
  priority than options in <span class="code">skin.conf</span>, and thus will
  start asserting itself. </p>

<p>
  The fix is simple: modify the <span class="code">[StdReport]/[[Defaults]]</span> to suit your preferences.
</p>

<p>
  However, users who specified what unit system to use as part of the automated install using a package
  installer or <span class="code">setup.py</span>, will have an override section, and therefore will be
  unaffected. This is because the override section has the highest priority.
</p>

## Upgrading to V3.7


### Changes to daily summaries
<p>Perhaps the most significant change in V3.7 is a fix for how daily summary values are calculated and stored.
</p>

<p>Daily summaries were introduced in V3.0 (December 2014), to speed up certain kinds of aggregation
  calculations. They were designed to "weight" values depending on the time length of the archive record that
  contributed them. For example, shorter intervals contributed less than longer intervals. This was intended
  to enable changes to the length of the archive interval.
</p>

<p>Unfortunately, a bug caused the weightings to all be one (1), regardless of what the actual archive interval
  length might be. This means all archive records, long and short, contribute the same amount, instead of
  being weighted by their length. So, if the archive interval were to change, averages would be calculated
  incorrectly.
</p>

<p>
  This bug will only affect you if you have changed the length of your archive interval, or if you plan to. If
  you have not changed your archive interval length, and have no plans to do so, then there is nothing you
  need to do.
</p>

!!! Note
    Your archive may have interval values of different sizes if
    <ul>
    <li> you have imported data using `wee_import`</li>
    <li> your hardware has a data logger, your configuration uses `record_generation=software`, and the `archive_interval` is different from that in the hardware</li>
    <li> your archive contains data from more than one type of hardware</li>
    </ul>

<p>The <a href="../utilities/weectl-database/#update"><span class="code">weectl
database update</span></a> utility can fix this problem by recalculating the
weights in the daily summary, on the basis of the actual archive interval
lengths. On a Raspberry Pi 1, model B, it takes about 10 minutes to fix a
database with 10 years of data. On faster machines, it takes much less time.
</p>

<pre class="tty cmd">weectl database update</pre>

<p>
  If you have multiple databases, consider recalculating the weights in each database. Interval weighting will
  only need to be applied to databases that have daily summaries, i.e., the binding uses
</p>
<pre class="tty">manager = weewx.wxmanager.WXDaySummaryManager</pre>
<p>
  To apply interval weighting to a database other than the default <span class="code">wx_binding</span>, use
  the <span class="code">--binding=BINDING_NAME</span> option.
</p>
<pre class="tty cmd">weectl database update --binding=cmon_binding</pre>

### Recalculation of <span class="code">windSpeed</span> maximum values

<p>Version 3.7 changes how maximum <span class="code">windSpeed</span> is calculated for aggregations of a day
  or more. Previously, if option <span class="code">use_hilo</span> was set to <span class="code">True</span>
  (the usual case), maximum <span class="code">windSpeed</span> for a day was set to the maximum value seen in
  the LOOP packets for the day. In practice this is the same value as <span class="code">windGust</span>. That
  is, these two tags would supply the same value:
</p>

<pre class="tty">$day.windSpeed.max
  $day.windGust.max</pre>

<p>
In Version 3.7, this has been changed so the maximum <span class="code">windSpeed</span> is now set to the
  maximum <em>archive</em> value seen during the day &mdash; usually a slightly smaller number. However, older
  daily max values will still contain the max LOOP packet values. If you wish to update your older values and
  have them use the max archive record value, use the utility <a href="../utilities/weectl-database/#update"><span class="code">weectl
  database update</span></a> .
</p>


### Change in the name and locations of examples
<p>
  In earlier versions, examples were located with the WeeWX code base, and packaged as a Python module. This
  is categorically and semantically incorrect.
</p>
<p>
  The examples now live in their own directory, <a href="../usersguide/where">whose location
    is dependent on the installation method</a>. If you use an example, you should copy it to the <span
												    class="code">user</span> subdirectory, modify it if necessary, then use it there. Your copy will be retained
  across version upgrades.
</p>

<table>
  <tr class="first_row">
    <td style='width:50%'>3.6</td>
    <td>3.7</td>
  </tr>
  <tr>
    <td>
      <pre class='tty'><span class="changed">examples.alarm.MyAlarm
examples.lowBattery.MyAlarm
examples.xsearch.MyXSearch</span></pre>
    </td>
    <td>
      <pre class='tty'><span class="changed">user.alarm.MyAlarm
user.lowBattery.BatteryAlarm
user.stats.MyStats</span></pre>
    </td>
  </tr>
</table>

<p>Finally, note that the name of one example has been changed:</p>

<table>
  <tr class="first_row">
    <td style='width:50%'>3.6</td>
    <td>3.7</td>
  </tr>
  <tr>
    <td>
      <pre class='tty'><span class="changed">xsearch.py</span></pre>
    </td>
    <td>
      <pre class='tty'><span class="changed">stats.py</span></pre>
    </td>
  </tr>
</table>


### Changes to sensor mapping
<p>
  The mapping of sensors to database fields was formalized in Version 3.7, resulting in changes to the
  configuration for some of the drivers, including <span class="code">cc3000</span>, <span
										       class="code">te923</span>, <span class="code">wmr100</span>, <span class="code">wmr200</span>, <span
																							class="code">wmr300</span>, and <span class="code">wmr9x8</span>.
</p>
<p>
  For the <span class="code">wmr200</span> driver, until Version 3.6, the fields extraTemp1 and extraHumid1
  were not usable. Version 3.6.1 shifted the extraTemp and extraHumid mappings down one channel, so that
  extraTemp1 corresponded to channel 2, extraTemp2 corresponded to channel 3, and so on. The mappings can now
  be modified by a change to the configuration file, and the default mappings are as follows:
</p>
<table>
  <tr class="first_row">
    <td style='width:50%'>3.6</td>
    <td>3.7</td>
  </tr>
  <tr>
    <td>
      <pre class='tty'>** hard-coded in the driver **

	outTemp = temperature_1
	# extraTemp1 is not usable
	extraTemp2 = temperature_2
	extraTemp3 = temperature_3
	extraTemp4 = temperature_4
	extraTemp5 = temperature_5
	extraTemp6 = temperature_6
	extraTemp7 = temperature_7
	extraTemp8 = temperature_8
	outHumidity = humidity_1
	# extraHumid1 is not usable
	extraHumid2 = humidity_2
	extraHumid3 = humidity_3
	extraHumid4 = humidity_4
	extraHumid5 = humidity_5
	extraHumid6 = humidity_6
	extraHumid7 = humidity_7
	extraHumid8 = humidity_8</pre>
    </td>
    <td>
      <pre class='tty'>[WMR200]
	<span class="added">[[sensor_map]]
          altimeter = altimeter
          pressure = pressure
          windSpeed = wind_speed
          windDir = wind_dir
          windGust = wind_gust
          windBatteryStatus = battery_status_wind
          inTemp = temperature_0
          outTemp = temperature_1
          extraTemp1 = temperature_2
          extraTemp2 = temperature_3
          extraTemp3 = temperature_4
          extraTemp4 = temperature_5
          extraTemp5 = temperature_6
          extraTemp6 = temperature_7
          extraTemp7 = temperature_8
          inHumidity = humidity_0
          outHumidity = humidity_1
          extraHumid1 = humidity_2
          extraHumid2 = humidity_3
          extraHumid3 = humidity_4
          extraHumid4 = humidity_5
          extraHumid5 = humidity_6
          extraHumid6 = humidity_7
          extraHumid7 = humidity_8
          outTempBatteryStatus = battery_status_out
          rain = rain
          rainTotal = rain_total
          rainRate = rain_rate
          hourRain = rain_hour
          rain24 = rain_24
          rainBatteryStatus = battery_status_rain
          UV = uv
          uvBatteryStatus = battery_status_uv
          windchill = windchill
          heatindex = heatindex
          forecastIcon = forecast_icon
          outTempFault = out_fault
          windFault = wind_fault
          uvFault = uv_fault
          rainFault = rain_fault
          clockUnsynchronized = clock_unsynchronized</span></pre>
    </td>
  </tr>
</table>
<p>
  For the <span class="code">te923</span> driver:
</p>
<table>
  <tr class="first_row">
    <td style='width:50%'>3.6</td>
    <td>3.7</td>
  </tr>
  <tr>
    <td>
      <pre class='tty'>[TE923]
	<span class="changed">[[map]]
          link_wind = windLinkStatus
          bat_wind = windBatteryStatus
          link_rain = rainLinkStatus
          bat_rain = rainBatteryStatus
          link_uv = uvLinkStatus
          bat_uv = uvBatteryStatus
          uv = UV
          t_in = inTemp
          h_in = inHumidity
          t_1 = outTemp
          h_1 = outHumidity
          bat_1 = outBatteryStatus
          link_1 = outLinkStatus
          t_2 = extraTemp1
          h_2 = extraHumid1
          bat_2 = extraBatteryStatus1
          link_2 = extraLinkStatus1
          t_3 = extraTemp2
          h_3 = extraHumid3
          bat_3 = extraBatteryStatus2
          link_3 = extraLinkStatus2
          t_4 = extraTemp3
          h_4 = extraHumid3
          bat_4 = extraBatteryStatus3
          link_4 = extraLinkStatus3
          t_5 = extraTemp4
          h_5 = extraHumid4
          bat_5 = extraBatteryStatus4
          link_5 = extraLinkStatus4</span></pre>
    </td>
    <td>
      <pre class='tty'>[TE923]
	<span class="changed">[[sensor_map]]
          windLinkStatus = link_wind
          windBatteryStatus = bat_wind
          rainLinkStatus = link_rain
          rainBatteryStatus = bat_rain
          uvLinkStatus = link_uv
          uvBatteryStatus = bat_uv
          inTemp = t_in
          inHumidity = h_in
          outTemp = t_1
          outHumidity = h_1
          outTempBatteryStatus = bat_1
          outLinkStatus = link_1
          extraTemp1 = t_2
          extraHumid1 = h_2
          extraBatteryStatus1 = bat_2
          extraLinkStatus1 = link_2
          extraTemp2 = t_3
          extraHumid2 = h_3
          extraBatteryStatus2 = bat_3
          extraLinkStatus2 = link_3
          extraTemp3 = t_4
          extraHumid3 = h_4
          extraBatteryStatus3 = bat_4
          extraLinkStatus3 = link_4
          extraTemp4 = t_5
          extraHumid4 = h_5
          extraBatteryStatus4 = bat_5
          extraLinkStatus4 = link_5</span></pre>
    </td>
  </tr>
</table>


## Upgrading to V3.6

### Changes to <span class="code">weewx.conf</span>
<p>
  In Version 3.6, the list of options that describe how derived variables are to be calculated have been moved
  to a new subsection called <span class="code">[[Calculations]]</span>. The upgrade process will
  automatically make this change for you.
</p>

<table>
  <tr class="first_row">
    <td style='width:50%'>3.5</td>
    <td>3.6</td>
  </tr>
  <tr>
    <td>
      <pre class='tty'>[StdWXCalculate]
	pressure = prefer_hardware
	barometer = prefer_hardware
	altimeter = prefer_hardware
	windchill = prefer_hardware
	heatindex = prefer_hardware
	dewpoint = prefer_hardware
	inDewpoint = prefer_hardware
	rainRate = prefer_hardware

      </pre>
    </td>
    <td>
      <pre class='tty'>[StdWXCalculate]
	<span class="changed">[[Calculations]]</span>
        pressure = prefer_hardware
        barometer = prefer_hardware
        altimeter = prefer_hardware
        windchill = prefer_hardware
        heatindex = prefer_hardware
        dewpoint = prefer_hardware
        inDewpoint = prefer_hardware
        rainRate = prefer_hardware</pre>
    </td>
  </tr>
</table>


## Upgrading to V3.2

### New utilities

<p>
  Version 3.2 includes new utilities to facilitate configuration.
</p>
<table>
  <tr class="first_row">
    <td style='width:30%'>3.2</td>
    <td style='width:30%'>3.1 and earlier</td>
    <td></td>
  </tr>
  <tr>
    <td><span class='code'>wee_config</span></td>
    <td></td>
    <td>Change driver or other station parameters</td>
  </tr>
  <tr>
    <td><span class='code'>wee_extension</span></td>
    <td><span class='code'>setup.py</span> or <span class='code'>wee_setup</span></td>
    <td>Install, list, and remove extensions</td>
  </tr>
  <tr>
    <td><span class='code'>wee_database</span></td>
    <td><span class='code'>wee_config_database</span></td>
    <td>Manipulate the database</td>
  </tr>
  <tr>
    <td><span class='code'>wee_device</span></td>
    <td><span class='code'>wee_config_device</span></td>
    <td>Get and set parameters on the hardware</td>
  </tr>
  <tr>
    <td><span class='code'>wee_reports</span></td>
    <td><span class='code'>wee_reports</span></td>
    <td>Run reports</td>
  </tr>
</table>

### Changes to weewx.conf

<p>Release 3.2 introduces a new section <span class='code'>[DatabaseTypes]</span>. This section defines the
  default settings for each type of database. For example, the host, user, and password for MySQL databases
  can be specified once in the <span class='code'>DatabaseTypes</span> section instead of repeating in each
  <span class='code'>Database</span> section. The defaults in <span class='code'>DatabaseTypes</span> can be
  overridden in each <span class='code'>Database</span> section as needed.
</p>

<table>
  <tr class="first_row">
    <td style='width:50%'>3.1</td>
    <td>3.2</td>
  </tr>
  <tr>
    <td>
      <pre class='tty'>[DataBindings]
    [[wx_binding]]
        database = archive_sqlite
        manager = weewx.wxmanager.WXDaySummaryManager
        table_name = archive
        schema = schemas.wview.schema
[Databases]
    [[archive_sqlite]]
<span class='changed'>        root = %(WEEWX_ROOT)s
        database = archive/weewx.sdb
        driver = weedb.sqlite</span>
    [[archive_mysql]]
<span class='changed'>        host = localhost
        user = weewx
        password = weewx
        database = weewx
        driver = weedb.mysql</span>









      </pre>
    </td>
    <td>
      <pre class='tty'>[DataBindings]
    [[wx_binding]]
        database = archive_sqlite
        manager = weewx.wxmanager.WXDaySummaryManager
        table_name = archive
        schema = schemas.wview.schema
[Databases]
    [[archive_sqlite]]
<span class='changed'>        database_name = weewx.sdb
        database_type = SQLite</span>

    [[archive_mysql]]
<span class='changed'>        database_name = weewx
        database_type = MySQL</span>



	<span class='added'>[DatabaseTypes]
    [[SQLite]]
          driver = weedb.sqlite
          SQLITE_ROOT = %(WEEWX_ROOT)s/archive
    [[MySQL]]
          driver = weedb.mysql
          host = localhost
          user = weewx
          password = weewx</span></pre>
    </td>
  </tr>
</table>

## Upgrading to V3.0

### Overview

<p>While a lot has changed with Version 3, the upgrade process should take care of most changes for most users.
  However, if you have installed an extension or, especially, if you have written a custom service, search
  list extension, or uploader, you will have to make some changes.
</p>

### Database contents

<p>
  With Version 3, there is no longer a separate "stats" database. Instead, "daily summaries" have been
  included in the same database as the archive data &mdash; everything is under one name. For example, if you
  are using sqlite, both the archive data and the daily summaries will be inside file <span class="code">weewx.sdb</span>.
  With MySQL, everything is inside the database <span class="code">weewx</span>. This makes it easier to keep
  all data together when working with multiple databases.
</p>

<p>This change in database structure should be transparent to you. On startup, WeeWX will automatically backfill
  the new internal daily summaries from the archive data. Your old "stats" database will no longer be used and
  may safely set aside or even deleted.
</p>

### Pressure calibration

<p>
  Since the new <span class="code">StdWXCalculate</span> service is applied after the <span class="code">StdCalibrate</span>
  services, the <span class='code'>pressure_offset</span> parameter is no longer necessary; pressure
  calibration can be applied just like any other calibration. If your pressure was calibrated using the <span
													  class='code'>pressure_offset</span> parameter, move the calibration to the <span
																						       class="code">[StdCalibrate]</span> section. This applies only to CC3000, FineOffsetUSB, Ultimeter, WS1,
  WS23xx, and WS28xx hardware.
</p>

### <span class="code">weewx.conf</span>

<p>
  A version 2.X <span class="code">weewx.conf</span> file is not compatible with Version 3.X. However, the
  upgrade process should automatically update the file. Nevertheless, the changes are documented below:
</p>
<table>
  <tr class="first_row">
    <td style='width:50%'>2.7</td>
    <td>3.0</td>
  </tr>
  <tr>
    <td></td>
    <td>
      <pre class='tty'>[StdReport]
<span class='added'>    data_binding = wx_binding</span></pre>
    </td>
  </tr>
  <tr>
    <td>
      <pre class='tty'>[StdArchive]
<span class='removed'>    archive_database = archive_sqlite
    stats_database = stats_sqlite
    archive_schema = user.schemas.defaultArchiveSchema
    stats_schema = user.schemas.defaultStatsSchema</span></pre>
    </td>
    <td>
      <pre class='tty'>[StdArchive]
<span class='added'>    data_binding = wx_binding</span></pre>
    </td>
  </tr>
  <tr>
    <td></td>
    <td>
      <pre class='tty'><span class='added'>[DataBindings]
    [[wx_binding]]
        database = archive_sqlite
        manager = weewx.wxmanager.WXDaySummaryManager
        table_name = archive
        schema = schemas.wview.schema</span></pre>
    </td>
  </tr>
  <tr>
    <td>
      <pre class='tty'>[Databases]
	[[archive_sqlite]]
        root = %(WEEWX_ROOT)s
        <span class='changed'>database</span> = archive/weewx.sdb
        driver = weedb.sqlite
<span class='removed'>    [[stats_sqlite]]
        root = %(WEEWX_ROOT)s
        database = archive/stats.sdb
        driver = weedb.sqlite</span>
    [[archive_mysql]]
        host = localhost
        user = weewx
        password = weewx
        <span class='changed'>database</span> = weewx
        driver = weedb.mysql
<span class='removed'>    [[stats_mysql]]
        host = localhost
        user = weewx
        password = weewx
        database = stats
        driver = weedb.mysql</span></pre>
    </td>
    <td>
      <pre class='tty'>[Databases]
    [[archive_sqlite]]
        root = %(WEEWX_ROOT)s
        <span class='changed'>database_name</span> = archive/weewx.sdb
        driver = weedb.sqlite

	
	
	
    [[archive_mysql]]
        host = localhost
        user = weewx
        password = weewx
        <span class='changed'>database_name</span> = weewx
        driver = weedb.mysql
	
	
	
	
	
	
      </pre>
    </td>
  </tr>
  <tr>
    <td>
      <pre class='tty'>[<span class='changed'>Engines</span>]
    [[<span class='changed'>WxEngine</span>]]
        prep_services = \
          weewx.<span class='changed'>wxengine</span>.StdTimeSynch
        process_services = \
          weewx.<span class='changed'>wxengine</span>.StdConvert, \
          weewx.<span class='changed'>wxengine</span>.StdCalibrate, \
          weewx.<span class='changed'>wxengine</span>.StdQC
	
        archive_services = \
          weewx.<span class='changed'>wxengine</span>.StdArchive
        restful_services = \
          weewx.restx.StdStationRegistry, \
          weewx.restx.StdWunderground, \
          weewx.restx.StdPWSweather, \
          weewx.restx.StdCWOP, \
          weewx.restx.StdWOW, \
          weewx.restx.StdAWEKAS
        report_services = \
          weewx.<span class='changed'>wxengine</span>.StdPrint, \
          weewx.<span class='changed'>wxengine</span>.StdReport</pre>
    </td>
    <td>
      <pre class='tty'>[<span class='changed'>Engine</span>]
    [[<span class='changed'>Services</span>]]
        prep_services = \
          weewx.<span class='changed'>engine</span>.StdTimeSynch
        process_services = \
          weewx.<span class='changed'>engine</span>.StdConvert, \
          weewx.<span class='changed'>engine</span>.StdCalibrate, \
          weewx.<span class='changed'>engine</span>.StdQC<span class='added'>, \
          weewx.wxservices.StdWXCalculate</span>
        archive_services = \
          weewx.<span class='changed'>engine</span>.StdArchive
        restful_services = \
          weewx.restx.StdStationRegistry, \
          weewx.restx.StdWunderground, \
          weewx.restx.StdPWSweather, \
          weewx.restx.StdCWOP, \
          weewx.restx.StdWOW, \
          weewx.restx.StdAWEKAS
        report_services = \
          weewx.<span class='changed'>engine</span>.StdPrint, \
          weewx.<span class='changed'>engine</span>.StdReport</pre>
    </td>
  </tr>
</table>

### Custom data sources in skins

<p>The mechanism for specifying non-default data sources in skins has changed. If you modified the Standard
  skin, or created or used other skins that draw data from a database other than the weather database, you
  must change how the other sources are specified.
</p>

<p>For example, in the <span class='code'>cmon</span> extension:</p>
<table>
  <tr class="first_row">
    <td style='width:50%'>2.7</td>
    <td>3.0</td>
  </tr>
  <tr>
    <td>
      <pre class='tty'>[ImageGenerator]
	...
	[[day_images]]
        ...
        [[[daycpu]]]
            <span class='changed'>archive_database = cmon_sqlite</span>
        [[[cpu_user]]]
        [[[cpu_idle]]]
        [[[cpu_system]]]</pre>
    </td>
    <td>
      <pre class='tty'>[ImageGenerator]
	...
	[[day_images]]
        ...
        [[[daycpu]]]
            <span class='changed'>data_binding = cmon_binding</span>
        [[[cpu_user]]]
        [[[cpu_idle]]]
        [[[cpu_system]]]</pre>
    </td>
  </tr>
</table>

### Extensions

<p>
  Many skins will work in v3 with no modification required. However, every search list extension will have to
  be upgraded, every restful extension must be upgraded, and some other services must be upgraded.
</p>

<p>
  There is no automated upgrade system for extensions; if an extension must be upgraded, you must do it
  manually. If the extension has any python code, this will mean replacing any v2-compatible code with
  v3-compatible code. In some cases parts of the configuration file <span class='code'>weewx.conf</span> must
  be modified.
</p>

<p>
  For example, to update the <span class='code'>pmon</span> extension, replace <span class='code'>bin/user/pmon.py</span>
  with the v3-compatible <span class='code'>pmon.py</span> and modify <span class='code'>weewx.conf</span> as
  shown in this table:
</p>
<table>
  <tr class="first_row">
    <td style='width:50%'>2.7</td>
    <td>3.0</td>
  </tr>
  <tr>
    <td>
      <pre class='tty'>[ProcessMonitor]
	<span class='changed'>database = pmon_sqlite</span></pre>
    </td>
    <td>
      <pre class='tty'>[ProcessMonitor]
	<span class='changed'>data_binding = pmon_binding</span></pre>
    </td>
  </tr>
  <tr>
    <td></td>
    <td>
      <pre class='tty'><span class='added'>[DataBindings]
	  [[pmon_binding]]
          database = pmon_sqlite
          manager = weewx.manager.DaySummaryManager
          table_name = archive
          schema = user.pmon.schema</span></pre>
    </td>
  </tr>
  <tr>
    <td>
      <pre class='tty'>[Databases]
	[[pmon_sqlite]]
        root = %(WEEWX_ROOT)s
        <span class='changed'>database</span> = archive/pmon.sdb
        driver = weedb.sqlite</pre>
    </td>
    <td>
      <pre class='tty'>[Databases]
	[[pmon_sqlite]]
        root = %(WEEWX_ROOT)s
        <span class='changed'>database_name</span> = archive/pmon.sdb
        driver = weedb.sqlite</pre>
    </td>
  </tr>
</table>
<p>
  For other extensions, see the extension's documentation or contact the author of the extension.
</p>

### Search list extensions

<p>
  The introduction of <em>data bindings</em> has meant a change in the calling signature of <em>search list
    extensions.</em> By way of example, here's the example from the document <a href="../sle"><i>Writing
      search list extensions</i></a>, but with the differences highlighted.
</p>
<table>
  <tbody>
    <tr class="first_row">
      <td>2.7</td>
      <td>3.0</td>
    </tr>
    <tr>
      <td><pre class="tty">def <span class="changed">get_extension</span>(self, timespan, <span
											    class="changed">archivedb, statsdb</span>):

	  all_stats = <span class="changed">TimeSpanStats</span>(
          timespan,
          <span class="changed">statsdb</span>,
          formatter=self.generator.formatter,
          converter=self.generator.converter)
	  week_dt = datetime.date.fromtimestamp(timespan.stop) - \
          datetime.timedelta(weeks=1)
	  week_ts = time.mktime(week_dt.timetuple())
	  seven_day_stats = <span class="changed">TimeSpanStats</span>(
          TimeSpan(week_ts, timespan.stop),
          <span class="changed">statsdb</span>,
          formatter=self.generator.formatter,
          converter=self.generator.converter)
	  
	  search_list_extension = {'alltime'   : all_stats,
          'seven_day' : seven_day_stats}
          
	  return search_list_extension</pre>
      </td>
      <td><pre class="tty">def <span class="changed">get_extension_list</span>(self, timespan, <span
												 class="changed">db_lookup</span>):
	  
	  all_stats = <span class="changed">TimespanBinder</span>(
          timespan, 
          <span class="changed">db_lookup</span>,
          formatter=self.generator.formatter,
          converter=self.generator.converter)
	  week_dt = datetime.date.fromtimestamp(timespan.stop) - \
          datetime.timedelta(weeks=1)
	  week_ts = time.mktime(week_dt.timetuple())
	  seven_day_stats = <span class="changed">TimespanBinder</span>(
          TimeSpan(week_ts, timespan.stop),
          <span class="changed">db_lookup</span>,
          formatter=self.generator.formatter,
          converter=self.generator.converter)
	  
	  search_list_extension = {'alltime'   : all_stats,
          'seven_day' : seven_day_stats}
          
	  return <span class="added">[</span>search_list_extension<span class="added">]</span></pre>
      </td>
    </tr>
  </tbody>
</table>
<p>A few things to note:</p>
<ul>
  <li>The name of the extension function has changed from <span class="code">get_extension</span> to <span
												       class="code">get_extension_list</span>.
  </li>
  <li>The calling signature has changed. Instead of an archive database and a stats database being passed in,
    a single <em>database lookup function</em> is passed in.
  </li>
  <li>The name of the top-level class in the tag chain has changed from <span
									  class="code">TimeSpanStats</span> to <span class="code">TimespanBinder</span>. See the <i>Customizing
      Guide</i> for details.
  </li>
  <li>Instead of returning a single search list extension, the function should now return a Python <span
												     class="code">list</span> of extensions. The list will be searched in order.
  </li>
</ul>

### Derived quantities

<p>Some calculations that were done in drivers or in hardware are now done consistently by the new
  StdWXCalculate service. Drivers should no longer calculate derived quantities such as windchill, heatindex,
  dewpoint, or rain rate.
</p>

### Driver APIs

<p>The base class for drivers has been renamed, and new, optional, methods have been defined to provide hooks
  for configuring hardware and producing default and upgraded configuration stanzas.
</p>

<p>These changes affect only those who have written custom drivers.</p>
<table>
  <tr class="first_row">
    <td style='width:50%'>2.7</td>
    <td>3.0</td>
  </tr>
  <tr>
    <td>
      <pre class='tty'>import weewx.<span class="changed">abstractstation</span>
	
	class ACME960(weewx.<span class="changed">abstractstation.AbstractStation</span>):
	...</pre>
    </td>
    <td>
      <pre class='tty'>import weewx.<span class="changed">drivers</span>
	
	class ACME960(weewx.<span class="changed">drivers.AbstractDevice</span>):
	...</pre>
    </td>
  </tr>
</table>

### Service APIs

<p>The base class for services has moved.</p>

<p>This affects only those who have written custom services.</p>
<table>
  <tr class="first_row">
    <td style='width:50%'>2.7</td>
    <td>3.0</td>
  </tr>
  <tr>
    <td>
      <pre class='tty'>import weewx.<span class="changed">wxengine</span>
	
	class BetterMousetrapService(weewx.<span class="changed">wxengine</span>.StdService):
	...</pre>
    </td>
    <td>
      <pre class='tty'>import weewx.<span class="changed">engine</span>
	
	class BetterMousetrapService(weewx.<span class="changed">engine</span>.StdService):
	...</pre>
    </td>
  </tr>
</table>

### RESTful APIs

<p>Some of the methods internal to RESTful services have changed, specifically those that relate to getting
  configuration options from <span class='code'>weewx.conf</span> and configuring databases.
</p>

<p>This affects only those who have written custom RESTful services.</p>

<p>Here is an example of obtaining the database dictionary for use in the RESTful service thread.</p>
<table>
  <tr class="first_row">
    <td style='width:50%'>2.7</td>
    <td>3.0</td>
  </tr>
  <tr>
    <td><pre class="tty">site_dict = weewx.restx.get_dict(config_dict, 'Uploader')
	db_name = config_dict['StdArchive']['archive_database']
	db_dict = config_dict['Databases'][db_name]
	site_dict.setdefault('database_dict', db_dict)</pre>
    </td>
    <td><pre class="tty">site_dict = config_dict['StdRESTful']['Uploader']
	site_dict = accumulateLeaves(site_dict, max_level=1)
	manager_dict = weewx.manager.open_manager_with_config(
	config_dict, 'wx_binding')</pre>
    </td>
  </tr>
</table>

### Database APIs

<p>The methods for obtaining, opening, and querying databases have changed. This affects only those who have
  written code that accesses databases.
</p>

<p>
  The class <span class="code">Manager</span> and its subclasses have replaced the old <span class="code">Archive</span>
  class. The table name is no longer hard-coded, so developers should use the table name from the database
  binding. There is no longer a separate <span class="code">StatsDb</span> class, its functions having been
  subsumed into the <span class="code">Manager</span> class and its subclasses.
</p>

<p>
  A new class <span class="code">DBBinder</span> is the preferred way of getting a <span
										     class="code">Manager</span> class, as it will automatically take care of instantiating the right class, as
  well as caching instances of <span class="code">Manager</span>. An instance of <span
										   class="code">DBBinder</span> is held by the engine as attribute <span class="code">db_binder</span>. Here's
  an example of making a simple query.
</p>
<table>
  <tr class="first_row">
    <td style='width:50%'>2.7</td>
    <td>3.0</td>
  </tr>
  <tr>
    <td><pre class="tty">db = config_dict['StdArchive']['archive_database']
self.database_dict = config_dict['Databases'][db]
with weewx.archive.Archive.open(self.database_dict) as archive:
    val = archive.getSql("SELECT AVG(windSpeed) FROM archive"
        " WHERE dateTime&gt;? AND dateTime&lt;=?",
        (start_ts, end_ts))</pre>
    </td>
    <td><pre class="tty">with self.engine.db_binder.get_manager('wx_binding') as mgr:
    val = mgr.getSql("SELECT AVG(windSpeed) FROM %s"
        " WHERE dateTime&gt;? AND dateTime&lt;=?" %
        mgr.table_name, (start_ts, end_ts))</pre>
    </td>
  </tr>
</table>

### Generator APIs

<p>
  The base class for report generators has changed. The old class <span
								    class="code">CachedReportGenerator</span> no longer exists; its functionality has been replaced by an
  instance of <span class="code">DBBinder</span>, held by the generator superclass. This affects only those
  who have written customer generators.
</p>

<p>Here's an example:</p>
<table>
  <tr class="first_row">
    <td style='width: 50%'>2.7</td>
    <td>3.0</td>
  </tr>
  <tr>
    <td><pre class="tty">class GaugeGenerator(weewx.reportengine.<span
								   class='changed'>CachedReportGenerator</span>)
	def run(self):
        archive_name = self.config_dict['GaugeGenerator']['archive_name']
        archive = self._getArchive(archive_name)
        results = archive.getSql(...)</pre>
    </td>
    <td><pre class="tty">class GaugeGenerator(weewx.reportengine.<span
								   class='changed'>ReportGenerator</span>)
	def run(self):
        mgr = self.generator.db_binder.get_manager()
        results = mgr.getSql(...)</pre>
    </td>
  </tr>
</table>

### Extension installer

<p>The <span class='code'>setup.py</span> utility is now included in the installation; it is no longer necessary
  to keep a copy of the WeeWX source tree just for the <span class='code'>setup.py</span> utility.
</p>

<p>For .deb and .rpm installations, the command <span class='code'>wee_setup</span> is a symlink to <span
												      class='code'>setup.py</span>.
</p>

<p>The options for installing extensions changed slightly to be more consistent with the rest of the options to
  <span class='code'>setup.py</span>.
</p>
<table>
  <tr class="first_row">
    <td style='width:50%'>2.7</td>
    <td>3.0</td>
  </tr>
  <tr>
    <td>
      <pre class='tty'>setup.py --extension --install extensions/basic
setup.py --extension --install basic.tar.gz
setup.py --extension --uninstall basic
setup.py --extension --list
setup.py --extension --install basic.tar.gz --dryrun</pre>
    </td>
    <td>
      <pre class='tty'>setup.py install --extension extensions/basic
setup.py install --extension basic.tar.gz
setup.py uninstall --extension basic
setup.py list-extensions
setup.py install --extension basic.tar.gz --dry-run</pre>
    </td>
  </tr>
</table>

## Upgrading to V2.7

<p>Version 2.7 is backwards compatible with earlier versions with one minor exception.</p>

<p>
It now includes the ability to localize the WeeWX and server uptimes. Previously, the labels <span class="code">days</span>, <span class="code">hours</span>, and <span class="code">minutes</span> were hardcoded in a Python utility. There was no way of changing them. Now, like any other labels, they are taken from the skin configuration file, <span class="code">skin.conf</span>, section <span class="code">[[Labels]]</span>. Older configuration files had a definition for <span class="code">hour</span>, but none for <span class="code">day</span>, and <span class="code">minute</span>. Also, the old definition for <span class="code">hour</span> used an abbreviation <span class="code">hrs</span> instead of <span class="code">hours</span>.
</p>

<p>If you do nothing, your WeeWX and station uptimes will look like:</p>
<pre class="tty">Weewx uptime:  1 day, 1 hrs, 41 minutes
Server uptime: 2 days, 10 hrs, 22 minutes</pre>
<p>
Note how the label for hours is abbreviated and always uses the plural. If you want the previous behavior, or if you want to localize the labels, you should update your skin configuration file. Remove the old entries for <span class="code">hour</span> and <span class="code">second</span> and replace them with:
</p>
<pre class="tty">day               = " day",    " days"
hour              = " hour",   " hours"
minute            = " minute", " minutes"
second            = " second", " seconds"</pre>

<p>The first item is the singular spelling, the second the plural. This will result in the desired</p>
<pre class="tty">Weewx uptime:  1 day, 1 hour, 41 minutes
Server uptime: 2 days, 10 hours, 22 minutes</pre>

## Upgrading to V2.6

<p>Version 2.6 is backwards compatible with earlier versions, with a couple of small exceptions.</p>
<ul>
  <li>If you have written a custom WeeWX service, the install routine will try to insert its name into an
    appropriate place in one of the five new lists of services to be run. You should check section <span
												     class="code">[Engines][[WxEngine]]</span> to make sure it made a reasonable guess.
  </li>
  <li>If you have written a custom RESTful service, the architecture for these services has completely
    changed. They are now first class services, and are treated like any other WeeWX service. There are some
    guides to writing RESTful services using the new architecture at the top of the file <span class='code'>bin/weewx/restx.py</span>.
    I can also help you with the transition.
  </li>
  <li>Option <span class='code'>interval</span> in the CWOP configuration section has become option <span
												      class='code'>post_interval</span>. This change should be done automatically by the install routine.
  </li>
  <li>The mechanism for specifying RESTful services has changed. To activate a RESTful service, put the driver
    in the <span class="code">restful_services</span> list in <span
								class="code">[Engines][[WxEngine]]</span>. The <span class="code">driver</span> parameter is no
    longer necessary in the RESTful service's configuration stanza. These changes should be done
    automatically by the install routine.
  </li>
</ul>

## Upgrading to V2.4

<p>The option <span class="code">time_length</span> will now be the exact length of the resultant plot. Before,
  a plot with <span class="code">time_length</span> equal to 24 hours would result in a plot of 27 hours, now
  it's 24 hours. If you want the old behavior, set it equal to 27 hours. To do this, change your section in
  <span class="code">skin.conf</span> from
</p>

<pre class="tty">[[day_images]]
  x_label_format = %H:%M
  bottom_label_format = %m/%d/%y %H:%M
  time_length = 86400 # == 24 hours</pre>

<p>to</p>

<pre class="tty">[[day_images]]
  x_label_format = %H:%M
  bottom_label_format = %m/%d/%y %H:%M
  <span class="highlight">time_length = 97200 # == 27 hours</span></pre>

<p>The service <span class="code">StdTimeSync</span> now synchronizes the console's onboard clock on startup.
  This is nice because if the clock failed, perhaps because the battery was taken out, the time is corrected
  first <em>before</em> data is downloaded from the logger's memory. To take advantage of this, you can move
  service <span class="code">StdTimeSync</span> to the front of the list of services to be run. For example:
</p>

<pre class="tty">[[WxEngine]]
  # The list of services the main weewx engine should run:
  service_list = <span class="highlight">weewx.wxengine.StdTimeSynch</span>, weewx.wxengine.StdConvert,
  weewx.wxengine.StdCalibrate, weewx.wxengine.StdQC, weewx.wxengine.StdArchive, weewx.wxengine.StdPrint,
  weewx.wxengine.StdRESTful, weewx.wxengine.StdReport</pre>

## Upgrading to V2.3

<p>The signature of the function "<span class="code">loader</span>", used to return an instance of the station
  device driver, has changed slightly. It has changed from
</p>

<pre class="tty">loader(config_dict)</pre>

<p>to</p>

<pre class="tty">loader(config_dict, engine)</pre>

<p>That is, a second parameter, <span class="code">engine</span>, has been added. This is a reference to the
  WeeWX engine.
</p>

<p>This change will affect only those who have written their own device driver.</p>

## Upgrading to V2.2

<p>Version 2.2 introduces a schema, found in <span class="code">
    bin/user/schemas.py</span>, for the stats database. This schema is used only when initially creating the
  database. If you have a specialized stats database, that is, one that saves types other than the default
  that comes with WeeWX, you should edit this file to reflect your changes before attempting to rebuild the
  database.
</p>

## Upgrading to V2.0

<p>Version 2.0 introduces many new features, including a revamped internal engine. There are two changes that
  are not backwards compatible:
</p>
<ul>
  <li>The configuration file, <span class="code">weewx.conf</span>. When upgrading from V1.X, the setup
    utility will install a new, fresh copy of <span class="code">weewx.conf</span>, which you will then have
    to edit by hand. Thereafter, V2.X upgrades should be automatic.
  </li>
  <li>Custom services. If you have written a custom service, it will have to be updated to use the new engine.
    The overall architecture is very similar, except that functions must be <em>bound</em> to events, rather
    than get called implicitly. See the sections <a href="customizing.htm#Customizing_a_service">Customizing
      a Service</a> and <a href="customizing.htm#Adding_a_service">Adding a Service</a> in the <a
												 href="customizing.htm">Customization Guide</a> for details on how to do this.
  </li>
</ul>
<p>All skins should be completely backwards compatible, so you should not have to change your templates or skin
  configuration file, <span class="code">skin.conf</span>.
</p>

<p>If you have written a custom report generator it should also be backwards compatible.</p>

## Upgrading to V1.14

<p>Version 1.14 introduces some new webpages that have been expressly formatted for the smartphone by using <a
													      href="http://jquery.com/">jQuery</a>.
</p>

<p>The skins shipped with the distribution take advantage of these features. If you do nothing, your old skins
  will continue to work, but you will not be taking advantage of these new webpages.
</p>

<p>If you want them, then you have two choices:</p>
<ol>
  <li>Rename your old skin directory (call it &quot;<span class="code">skins.old</span>&quot;) then do the install. This will install the new skin distribution. You can then modify it to reflect any changes you have made, referring to <span class="code"> skins.old</span> for guidance. If you have not changed many things, this approach will be the easiest.
  </li>
  <li>Alternatively, change the contents of your existing skin directory to include the new webpages. If you take this approach, you will need to copy over the contents of the subdirectory <span class="code"> skins/Standard/smartphone</span> from the distribution into your <span class="code">skins/Standard</span> directory. You will then need to modify your <span class="code">skin.conf</span>.
    <p>After the section that looks like</p>

    <pre class='tty'>[[[Mobile]]]
      template = mobile.html.tmpl</pre>

    <p>add the following directives:</p>

    <pre class='tty'>[[[MobileSmartphone]]]
      template = smartphone/index.html.tmpl
[[[MobileTempOutside]]]
      template = smartphone/temp_outside.html.tmpl
[[[MobileRain]]]
      template = smartphone/rain.html.tmpl
[[[MobileBarometer]]]
      template = smartphone/barometer.html.tmpl
[[[MobileWind]]]
      template = smartphone/wind.html.tmpl
[[[MobileRadar]]]
      template = smartphone/radar.html.tmpl</pre>

    <p>Then modify section <span class="code">[CopyGenerator]</span> to add the <span class="highlight">highlighted</span> files:
    </p>

    <pre class='tty'>[CopyGenerator]
      #
      # This section is used by the generator CopyGenerator
      #
      
      # List of files that are to be copied at the first invocation of the generator only
      copy_once = backgrounds/*, weewx.css, mobile.css, favicon.ico, <span class="highlight">smartphone/icons/*, smartphone/custom.js</span></pre>
  </li>
</ol>
<p>Whichever approach you chose, the generated files will appear in <span class="code">public_html/smartphone</span>. The start of the document root will be at <span class="code">public_html/smartphone/index.html</span>. You may want to add a link to this in the template for your main index page <span class="code">skins/Standard/index.html.tmpl</span>.
</p>

## Upgrading to V1.13

<p>Version 1.13 changed the way binding happens to the databases used in reports so that it happens much later. The upshot is that the signature of a few functions changed. Most you are unlikely to encounter. The exception is if you have written custom template <em>search lists</em>, as described in the <a href="customizing.htm">Customizing weewx guide</a>. This section has been updated to reflect the new function signatures. As a side effect, the illustrated example actually has become much simpler!
</p>

<p>No changes to skins.</p>

## Upgrading to V1.10

<p>Version 1.10 introduced several new features.</p>

### New almanac features, icon, and mobile template

<p>Version 1.10 introduces some extra almanac features, such as the azimuth and elevation of the sun and moon, or when the next solstice will be. It also includes a template formatted for smartphones, as well as an icon (&quot;<span class="code">favicon.ico</span>&quot;) that displays in your browser toolbar. The skins shipped with the distribution take advantage of these features. If you do nothing, your old skins will continue to work, but you will not take advantage of these new features.
</p>

<p>If you want these new features then you have two choices:</p>
<ol>
  <li>Rename your old skin directory (call it &quot;<span class="code">skin.old</span>&quot;) then do the install. This will install the new skin distribution. You can modify it to reflect any changes you have made, referring to <span class="code">skin.old</span> for guidance.
  </li>
  <li>Alternatively, change the contents of your existing skin directory to take advantage of the new features. If you take this approach, you will need to copy over files <span class="code">favicon.ico, mobile.css</span>, and <span class="code">mobile.html.tmpl</span> from the distribution into your <span class="code">skin/Standard</span> directory. Modify <span class="code">skins/Standard/index.html.tmpl</span> to take advantage of the new almanac features, using the version shipped with the distribution for guidance. You will then need to modify your <span class="code">skin.conf</span>.
    <p>Add a new <span class="code">[[[Mobile]]]</span> section:</p>

    <pre class="tty">[FileGenerator]
  ...
  [[ToDate]]
      ...
      [[[Mobile]]]
          template = mobile.html.tmpl</pre>

    <p>Then add <span class="code">mobile.css</span> and <span class="code"> favicon.ico</span> to the list of files to be copied on report generation:
    </p>

    <pre class="tty">[CopyGenerator]
      copy_once = backgrounds/*, weewx.css, mobile.css, favicon.ico</pre>
  </li>
</ol>
<p>Which approach you should take will depend on how extensively you have modified the stock skin distribution. If the modifications are slight, approach #1 will be easier, otherwise use approach #2.
</p>

### Backwards compatibility

<p>With the introduction of explicit control of output units in the templates such as</p>

<pre class="tty">$day.outTemp.max.degree_C</pre>

<p>the calling signature of the following two Python classes was changed</p>
<ul>
  <li><span class="code">weewx.stats.TaggedStats</span></li>
  <li><span class="code">weewx.stats.TimeSpanStats</span></li>
</ul>
<p>The example of writing a custom generator <span class="code">MyFileGenerator</span> (which produced &quot;all time&quot; statistics) has been changed to reflect the new signatures.
</p>

<p>This will only affect you if you have written a custom generator.</p>

## Upgrading to V1.8

<p>With the introduction of a standard archiving service, <span class="code"> StdArchive</span>, the names of some events have changed. This will not affect you unless you have written a custom service.
</p>

## Upgrading to V1.7

<p>V1.7 introduces <em>skins</em>. The skins live in subdirectory <span class="code">skins</span>. They are <em>not</em> compatible with the old <span class="code">template</span> subdirectory --- you can&#39;t simply rename <span class="code">templates</span> to <span class="code">skins</span>.
</p>

<p>The part of the configuration file dealing with the presentation layer has been split off into a separate file <span class="code">skin.conf</span>. Hence, once again, the installation script <span class="code">setup.py</span> will NOT merge your old <span class="code"> weewx.conf</span> configuration file into the new one. You will have to re-edit <span class="code">weewx.conf</span> to put in your customizations. You may also have to edit <span class="code"> skin.conf</span> for whatever skin you choose (right now, only one skin, <em>Standard</em>, comes with the distribution).
</p>

<p>However, a reinstall of V1.7 <em>will</em> merge your changes for <span class="code">weewx.conf</span>. It will also merge any changes you have made to <span class="code">skin.conf</span> as well.
</p>

<p>Please check the following:</p>
<ul>
  <li>Option &quot;<span class="code">altitude</span>&quot; in section <span class="code">[Station]</span> now takes a unit. Hence, it should look something like:
    <pre class='tty'>altitude = 120, meter</pre>

  </li>
  <li>In a similar manner, options <span class="code">heating_base</span> and <span
										class="code">cooling_base</span> in <span class="code">skin.conf</span> also take units:
    <pre class='tty'>heating_base = 65, degree_F
cooling_base = 65, degree_F</pre>
  </li>
</ul>
<p>The directory &#39;<span class="code">templates</span>&#39; is no longer used; it has been replaced with directory &#39;<span class="code">skins</span>&#39;. You may delete it if you wish:
</p>

<pre class="tty cmd">rm -r templates</pre>

## Upgrading to V1.5

<p>Because the configuration file <span class="code">weewx.conf</span> changed significantly going from V1.4 to V1.5, the installation script <span class="code">setup.py</span> will NOT merge your old configuration file into the new one. You will have to re-edit <span class="code">weewx.conf</span> to put in your customizations.
</p>

## Upgrading to V1.4

<p>Option <span class="code">clock_check</span>, previously found in the <span class="code">[VantagePro]</span> section, is now found in the <span class="code">[Station]</span> section. The install program will put a default value in the new place, but it will not delete nor move your old value over. If you have changed this value or if you cannot stand the thought of <span class="code">clock_check</span> appearing in two different places, you should delete the old one found under <span class="code">[VantagePro]</span> and make sure the new value, found under <span class="code">[Station]</span> is correct.
</p>

<p>Two Python files are no longer used, so they may be deleted from your installation if you wish:</p>

<pre class="tty cmd">rm bin/weewx/processdata.py
rm bin/weewx/mainloop.py</pre>

<p>In addition, file <span class="code">readme.htm</span> has been moved to subdirectory <span class='code'>docs</span>, so the old one can be deleted:
</p>

<pre class="tty cmd">rm readme.htm</pre><|MERGE_RESOLUTION|>--- conflicted
+++ resolved
@@ -82,63 +82,6 @@
 `/home/weewx` by following the guide [_Migrating setup.py installs to Version
 5.0_](https://github.com/weewx/weewx/wiki/v5-upgrade).
 
-<<<<<<< HEAD
-#### WeeWX runs as the `weewx` user
-
-This affects WeeWX installations that use `apt`, `yum`, or `zypper` (installs
-that use the DEB or RPM packages). Installations that use a `setup.py` or `pip`
-install are not affected.
-
-For new installations and most upgrades, `weewxd` will now run as the user
-`weewx`, instead of `root`. The configuration files, skins, databases, and
-reports are owned by the `weewx` group.  This makes it easier to manage a WeeWX
-installation. Put yourself into the `weewx` group, then you will not have to
-`sudo` to make changes to skins or configurations. You *will* have to `sudo` to
-start/stop `weewxd`.
-
-For upgrades where the ownership of `/var/lib/weewx` was other than `root:root`,
-the installer will respect the previous configured user and not change it.
-
-However, note that in general, user `weewx` may not have the necessary
-permissions to access your device. Normally this is handled by a "udev" rule
-that is installed by the WeeWX package installers, which is supposed to give
-`weewx` the necessary permissions, but it does not always get things right. If
-the daemon fails to load because of device permissions problems, try these
-things:
-
-1. Unplug your device, then plug it back in.
-2. If that doesn't work, add user `weewx` to the `dialout` group:
-    ```{.shell .copy}
-    sudo usermod -aG dialout weewx
-    ```
-   Then restart udev and the daemon:
-    ``` {.shell .copy}
-    sudo systemctl restart udev weewx
-    ```
-3. If that doesn't work, and you are using an SDR driver, add user `weewx` to
-   the `plugdev` group:
-    ```{.shell .copy}
-    sudo usermod -aG plugdev weewx
-    ```
-   Then restart udev and the daemon:
-    ``` {.shell .copy}
-    sudo systemctl restart udev weewx
-    ```
-
-4. If that doesn't work, and you are using an SDR driver, try the `plughw`
-   group:
-    ```{.shell .copy}
-    sudo usermod -aG plughw weewx
-    ```
-   Then restart udev and the daemon:
-    ``` {.shell .copy}
-    sudo systemctl restart udev weewx
-    ```
-
-See, also, the section below [udev rules installed for core
-hardware](#udev-rules-installed-for-core-hardware).
-
-=======
 #### WeeWX runs as non-root user
 
 For new installations and most upgrades, `weewxd` will now run as a non-root
@@ -167,7 +110,6 @@
 
 If you encounter problems when upgrading to V5, please see the wiki article
 [*What you should know about permissions*](https://github.com/weewx/weewx/wiki/Understanding-permissions)
->>>>>>> 46bd7b6f
 
 #### Changes in the utility `import`
 
@@ -292,6 +234,23 @@
 the unit and unit template that are installed by the installer.  If you just
 want to override behavior of the units installed by the installer, you should
 use the `.d` pattern instead.  See the systemd documentation for details.
+
+#### WeeWX runs as the `weewx` user
+
+This affects WeeWX installations that use `apt`, `yum`, or `zypper` (installs
+that use the DEB or RPM packages). Installations that use a `setup.py` or `pip`
+install are not affected.
+
+For new installations, `weewxd` will run as the user `weewx`.  The configuration
+files, skins, databases, and reports are owned by the `weewx` group.  This makes
+it easier to manage a WeeWX installation. Put yourself into the `weewx` group,
+then you will not have to `sudo` to make changes to skins or configurations.
+You *will* have to `sudo` to start/stop `weewxd`.
+
+For upgrades, the installer will check the ownership of `/var/lib/weewx`.  If
+the ownership is `root:root`, the installer will create the `weewx` user and
+run `weewxd` as that user and group. Otherwise, `weewxd` will run as the
+previously configured user.
 
 #### udev rules installed for core hardware
 
