--- conflicted
+++ resolved
@@ -300,13 +300,8 @@
             seconds</span>, then you will have to say so explicitly.
         </p>
         <p>
-<<<<<<< HEAD
-            If you use the <em>Seasons</em> skin, you will have to make these three small changes. Add the text in <span
-            class="added">green</span>:
-=======
             If you use the <em>Seasons</em> skin, you will have to make these four changes. Add
             the text in <span class="added">green</span>:
->>>>>>> b6d80574
         </p>
 
         <div class="wide-table">
