--- conflicted
+++ resolved
@@ -4,7 +4,6 @@
 For complete documentation, see http://www.weewx.com/docs
 
 
-<<<<<<< HEAD
 2.0.0 XX/YY/12
 
 Changed the engine architecture so it is more event driven. It now uses callbacks.
@@ -13,10 +12,7 @@
 When doing DMPAFT, no longer tries to correct for DST.
 
 
-1.13.1 03/24/12
-=======
 1.13.1 03/25/12
->>>>>>> 49df02cc
 
 Added  finer control  over the  line plots.  Can now  add optional  markers. The
 marker_type  can be  'none' (the  default),  'cross', 'box',  'circle', or  'x'.
