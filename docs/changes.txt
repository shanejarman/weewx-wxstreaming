WeeWX change history
--------------------

4.6.1 MM/DD/YYYY
<<<<<<< HEAD
Observaton types that use the `sum` extractor are set to None if no LOOP packets
contributed to the accumulator. Fixes issue #737.
=======

Added ppm as default group_fraction.  Added default label string for ppm.
>>>>>>> 35331fd1


4.6.0 02/04/2022
Easy localization of all skins that come with WeeWX. Big thanks to user Karen,
who drove the effort! PR #665.

Allow options --date, --from, and --to to be used with wee_database --reweight.
PR #659. Thanks to user edi-x!

Added Cheetah helper functions $jsonize(), $rnd(), and $to_int().

The tag $alltime, formerly available as an example, is now a part of WeeWX core.

New SLE example $colorize(). New document on how to write SLEs.

Added conversions for unix_epoch_ms and unix_epoch_ns. Calculations in
celestial.inc now explicitly use unix_epoch.

Added almanac attribute "visible" and "visible_change". For example,
$almanac.sun.visible returns the amount of daylight, $almanac.sun.visible_change
the difference since yesterday.

Fixed problem that could cause weather xtypes services not to shut down
properly. PR #672. Thanks again to user edi-x!

Added Cheetah tag $filename, the relative path of the generated file. Useful
for setting canonical URLs. PR #671. Thanks again to user Karen!

XType get_scalar() and get_series() calls can now take extra keyword arguments.
PR #673.

Fixed problem where a bad clock packet could crash the WMR100 driver.

Davis documentation for LOOP2 10-minute wind gusts is wrong. The Vantage
actually emits mph, not tenths of mph. Changed driver so it now decodes the
field correctly. Fixes issue #686.

Sending a HUP signal to weewxd no longer causes the configuration file to be
reread.

Logging is not done until after the configuration file has been read. This
allows customized logging to start from the very beginning. Fixes issue #699.

Simplified the logging of Cheetah exceptions to show only what's relevant.
Fixes issue #700.

Include a requirements.txt file, for installing using pip. Thanks to user
Clément! PR #691.

Fixed problem where ConfigObj interpolation would interfere with setting
logging formats.

Added option --batch-size to the Vantage version of wee_device. See PR #693.

Slightly faster evaluation of the tag suffix 'has_data'.
New aggregation type 'not_null'.

A string in the database no longer raises an error. Fixes issue #695.

Added plot option 'skip_if_empty'. If set to True, and there is no non-null
data in the plot, then the plot will not be generated at all. If set to
a time domain (such as 'year'), then it will do the check over that domain.
See PR #702.

Parameterized the Seasons skin, making it considerably smaller, while requiring
less configuration. It now includes all types found in the wview-extended
schema. See PR #702.

New FTP option 'ftp_encoding' for oddball FTP servers that send their responses
back in something other than UTF-8.

Availability of the pyephem module and extended almanac data is now logged
during startup.

Added column for 'last contact' in the sensor status table in the Season skin
to help diagnose missing/flaky sensors.

Fix the weewx.debian and weewx-multi init scripts to work with non-root user.

Added sample tmpfiles configuration to ensure run directory on modern systems
when running weewx as non-root user.

Fixed bug that prevented the ssh port from being specified when using rsync.
Fixes issue #725.

Improved alphanumeric sorting of loop packet/archive record fields displayed
when WeeWX is run directly.

Added sample weewxd init file for 'service' based init on freebsd.  Thanks to
user ryan.

Added i18n-report utility to help check skins for translated strings.


4.5.1 04/02/2021
Reverted the wview schema back to the V3 style.

Fixed problem where setup.py would fail if the station description used UTF-8
characters.

Fixed problem where unit labels would not render correctly under Python 2.7 if
they were set by a 3rd party extension. Fixes issue #662.

Added TCP support to the WS1 driver. Thanks to user Mike Juniper! Fixes issue
#664.


4.5.0 04/02/2021

The utility wee_database has new options --add-column, --rename-column, and
--drop-columns for adding, renaming, and deleting columns in the database.

New optional tag ".series()", for creating and formatting series in templates.
See the document series_tags.md in the docs subdirectory. This is still
experimental and subject to change! Addresses issue #341.

New optional tag ".json()" for formatting results as JSON.

New optional tag ".round()". Useful for rounding results of .raw and .json tags.

Improved performance when calculating series using aggregation periods that are
multiples of a day.

Changed NOAA reports to use the 'normalized_ascii' encoding instead of 'utf8'
(which did not display correctly for most browsers). Fixes issue #646.

Plots longer than 2 years use a 6 month time increment.

Uploads to PWSWeather and WOW now use HTTPS. Fixes issue #650.

Fixed bug that prevented the Vantage driver from waiting before a wakeup retry.
Thanks to user Les Niles!

Changed the way of expressing the old "wview" schema to the new V4 way.
Hopefully, this will lead to fewer support issues. Fixes issue #651.

Fixed problem where iterating over a time period without an aggregation would
wrongly include the record on the left.

Fixed bug that caused the incorrect label to be applied to plots where the
aggregation type changes the unit. Fixes issue #654.

Plots now locate the x-coordinate in the middle of the aggregation interval for
all aggregation types (not just min, max, avg). Revisits PR #232.

Added new time units 'unix_epoch_ms' and 'unix_epoch_ns', which are unix epoch
time in milliseconds and nanoseconds, respectively.

The FTP uploader now calculates and saves a hash value for each uploaded file.
If it does not change, the file is not uploaded, resulting in significant
time savings. PR #655. Thanks to user Karen!

Updated the version of six.py included with WeeWX to 1.15.0. Fixes issue #657.

Option aggregate_interval can now be specified by using one of the "shortcuts",
that is, 'hour', 'day', 'week', 'month', or 'year'.

Options "log_success" and "log_failure" are now honored by the StdArchive and
StdQC services. Fixes issues #727.


4.4.0 01/30/2021

StdWXCalculate can now do calculations for only LOOP packets, only archive
records, or both. PR #630. Thanks to user g-eddy!

Introduced aggregate types "avg_ge" and "avg_le". PR #631. Thanks to user
edi-x!

NOAA reports now use a 'utf8' encoding instead of 'strict_ascii'. This will only
affect new installations. Fixes issue #644.

Introduced new encoding type 'normalized_ascii', which replaces characters that
have accented marks with analogous ascii characters. For example, ö gets
replaced with o.

Patching process is more forgiving about records with interval less than or
equal to zero.

Fixed problem where invalid mintime or maxtime was returned for days with no
data. Fixes issue #635.

Syntax errors in weewx.conf are now logged. PR #637. Thanks to user Rich Bell!

Fixed problem where plots could fail if the data range was outside of a
specified axes range. Fixes issue #638.

Fixed problem that could cause reporting to fail under Python2.7 if the
configuration dictionary contained a comment with a UTF-8 character. Fixes
issue #639.

Fixed problem that could cause program to crash if asking for deltas of a non-
existent key.

The version 4.3.0 patch to fix the incorrect calculation of sums in the daily
summary tables itself contained a bug. This version includes a patch to fix the
problem. It runs once at startup. Fixes issue #642.


4.3.0 01/04/2020

Version 4.2.0 had a bug, which caused the sums in the daily summary to be
incorrectly calculated. This version includes a patch to fix the problem. It
runs once at startup. Fixes issue #623.

The WMR200 driver is no longer supported. An unsupported version can be found
at https://github.com/weewx/weewx-wmr200. Support for LaCrosse WS23xx and
Oregon WMR300 will continue.

Service weewx.wxxtypes.StdDelta was inadvertently left out of the list of
services to be run. Fortunately, it is not used. Yet. Added it back in.

Added the "old" NWS algorithm as an option for calculating heat index.

Changed how various undocumented parameters in [StdWXCalculate] are specified.
The only one people are likely to have used is 'ignore_zero_wind'. Its name has
changed to 'force_null', and it has been moved. See the Upgrading Guide.

Documented the various [StdWXCalculate] options.

Fixed corner case for windDir when using software record generation,
ignore_zero_wind=True, and windSpeed=0 for entire record interval. Now emits
last windDir value.

Fixed problem when looking up stars with more than one word in their name.
Fixes issue #620.

Fixed problem where wind gust direction is not available when using software
record generation.

Added --no-prompt action to wee_import allowing wee_import to be run unattended.

Fixed problem that prevented option `observations` from being used in the
simulator. Thanks to user Graham!

Fixed problem where wind chill was calculated incorrectly for METRICWX
databases. PR #627. Thanks to user edi-x!

Allow wind vectors to be converted to unit of beaufort. Fixes issue #629.

Option log_failure under [StdReport] is set to True by the upgrade process.
See the Upgrading Guide.


4.2.0 10/26/2020

CHANGES COMING! This is the last release that will support the LaCrosse WS23xx,
Oregon WMR200 and WMR300 stations. In the future, they will be published as
unsupported extensions.

Made it easier to add new, derived types via StdWXCalculate. Fixes issue #491.

Changed the tag system slightly in order to make it possible for the XTypes
system to add new aggregations that take an argument.

Added the new data types in the extended_wview schema to the WeeWX types
system. Fixes issue #613.

Added ability to label left, right or both y-axes of graphs.  PR#610.
Fixes issue #609. Thanks to user Brent Fraser!

Added units and labels for the lightning data types.

Fixed problem where threads attempt to access non-existent database. Fixes
issue #579.

Fixed problem that caused reporting units to revert to US if they were in a
mixed unit system. Fixes issue #576.

Fixed problem that could cause the station registry to fail if given a location
with a non-ASCII location name.

Changed TE923 bucket size from 0.02589 inches to 1/36 of an inch
(0.02777778 in). PR #575. Fixes issue #574. Thanks to user Timothy!

Undocumented option retry_certificate has been renamed to retry_ssl, and now
covers all SSL errors (not just certificate errors). Fixes issue #569. Thanks
to user Eric!

Fixed problem caused by specifying a [Logging]/[[formatters]] section in
weewx.conf that uses interpolated variables.

Fixed problem in the Vantage driver that resulted in incorrect sunrise/sunset
being included in loop packets when run under Python 3. Thanks to users 
Constantine and Jacques!

Improved auto-scaling of plot axes.

Fixed problem where aggregates of windvec and windgustvec returned the aggregate
since start of day, not the start of the aggregation period. Fixes issue #590.

New unit "beaufort", included in "group_speed". Treating beaufort as a separate
type has been deprecated. Fixes issue #591.

New unit "kPa", included in "group_pressure". Fixes issue #596.

Fixed bug in the simulator. Made it easier to subclass class Simulator.

Expressions in StdCalibration are now ordered. Later corrections can depend on
earlier corrections.

Fixed problem under Python 2, where option 'none' could cause exception.
PR #597. Thanks to user Clément!

Fixed problem with ws23xx driver under Python 3 that caused it to crash.

Use a more modern formula for heat index. Fixes issue #601. Thanks to
user Peter Q!

Allow overriding the data binding when using iterators. Fixes issue #580.

Fixed problem where old daily summaries may not have a version number.

Fixed problem in WMR200 driver where missing UV reports as index 255.

Added option 'force_direction' for working around a WU bug. Fixes issue #614.

Fixed problem where null bytes in an import data file would cause wee_import to
fail.


4.1.1 06/01/2020

Fixed problem that caused wind speed to be reported to AWEKAS in m/s instead
of km/h.

Fixed problem that caused FTP attempts not to be retried.

Fixed problem that caused monthly and yearly summaries to appear only
sporadically.

Fixed problem when using the ultimeter driver under Python 2.

Fixed problem when using the ws1 driver under Python 2.

Fixed problem that prevented remote directories from being created by FTP.

New strategy for calculating system uptime under Python 3. Revisits
issue #428. Alternative to PR #561.


4.1.0 05/25/2020

Archive records emitted by the Vantage driver now include the number of wind
samples per archive interval in field wind_samples.

wee_import can now import WeatherCat monthly .cat files.

Changed the logging configuration dictionary to match the Python documents.
Thanks to user Graham for figuring this out!

Fixed problem that prevented ws1 driver from working under Python 3. PR #556.

Eliminate use of logging in wee_config, allowing it to be used for installs
without syslog.

Allow expressions to be used as a datatype when plotting.

Added option 'reuse_ssl' to FTP. This activates a workaround for a bug in the
Python ftp library that causes long-lived connections to get closed prematurely.
Works only with Python 3.6 and greater.

The cc3000 driver will automatically reboot the hardware if it stops sending
observations. PR #549.

Install using setup.py forgot to set WEEWX_ROOT when installing in non-standard
places. Fixes issue #546.

Fixed bug in ws28xx driver that prevented it from running under Python 3.
Fixes issue #543.

Changed query strategy for calculating min and max wind vectors, which
should result in much faster plot generation.

Fixed bug in wmr9x8 driver that prevented it from running under Python 3.

Fixed several bugs in the te923 driver that prevented it from running under
Python 3.

Added a logging handler for rotating files. See https://bit.ly/2StYSHb for how
to use it. It is the default for MacOS.

More information if an exception is raised while querying for vantage hardware
type.

wunderfixer: fixed problem under Python 3 where response was not converted to
str before attempting to parse the JSON. Option --simulate now requires api_key
and password, so it can hit the WU.

Fixed problem in te923 driver under Python 3 that caused it to crash.


4.0.0 04/30/2020

Ported to Python 3. WeeWX should now run under Python 3.5 and greater, as well
as Python 2.7. Support for Python 2.5 and 2.6 has been dropped.

New facility for creating new user-defined derived types. See the Wiki article
https://github.com/weewx/weewx/wiki/WeeWX-V4-user-defined-types

WeeWX now uses the Python 'logging' facility. This means log, formats, and other
things can now be customized. Fixes issue #353.

Strings appearing in the data stream no longer cause a TypeError if they can be
converted to a number.

Strings can now be accumulated and extracted in the accumulators, making it
possible to include them in the database schemas.

The utility wee_reports now loads services, allowing it to use user-supplied
extensions. Fixes issue #95.

New default schema ("wview_extended") that offers many new types. The old schema
is still supported. Fixes issue #115.

Optional, more flexible, way of specifying schemas for the daily summaries. The
old way is still supported.

The install process now offers to register a user's station with weewx.com.

The package MySQL-python, which we used previously, is not always available on
Python 3. Ported the MySQL code to use the package mysqlclient as an
alternative.

The default for WOW no longer throttles posting frequency (the default used to
be no more than once every 15 minutes).

Added new aggregate types minsum, minsumtime, sum_le. PR #382.

Unit group group_distance is now a first-class group.

Added new tag $python_version.

Ported to Python2-PyMySQL package on OpenSUSE.

Added new aggregation types 'first' (similar to 'last'), 'diff' (the difference
between last and first value in the aggregation interval), and 'tderiv' (the
difference divided by the time difference).

Created new unit group 'group_energy2', defined as watt-seconds. Useful for high
resolution energy monitors.

An observation type known to the system, but not in a record, will now return a
proper ValueTuple, rather than UnknownType.

Type "stormStart" was added to the unit system. Fixes issue #380.

Added new aggregation type 'growdeg'. Similar to 'heatdeg', or 'cooldeg', it
measures growing degree-days. Basically, cooldeg, but with a different base.
Fixes issue #367. Thanks to user Clay Jackson for guidance!

Ported OS uptime to OpenBSD. Fixes issue #428. Thanks to user Jeff Ross!

Catch SSL certificate errors in uploaders. Retry after an hour. Fixes issue
#413.

Wunderfixer has been ported to the new WU API. This API requires an API key,
which you can get from the WU. Put it in weewx.conf. Added option --upload-only.
Thanks to user Leon Shaner! Fixes issues #414 and #445.

Wee_import can now import Weather Display monthly log files.

Fixed problem where sub-sections DegreeDays and Trend were located under the
wrong weewx.conf section. Fixes issue #432. Thanks to user mph for spotting
this!

Added new parameters to the Weather Underground uploader. Fixes issue #435.

Added new air quality types pm1_0, pm2_5, and pm10_0 to the unit system. Added
new unit microgram_per_meter_cubed. Added new unit group, group_concentration.

Plist for the Mac launcher now includes a log file for stderr.

Night-day transition in plots now uses shortest travel distance around color
wheel to minimize extra colors. Fixes issue #457. Thanks to user Alex Edwards!

Fixed bug that causes plots to fail when both min and max are zero. Fixes issue
#463.

Fixed problem with sqlite driver that can lead to memory growth. See PR #467.
Thanks to user Rich Bell!

Fixed bug that caused windrun to be calculated wrongly under METRICWX unit
system. Fixes issue #452.

If a bad value of 'interval' is encountered in a record, the program will simply
ignore it, rather than stopping. Address issue #375.

Change in how the archive timespan is calculated in the engine. This allows
oddball archive intervals. Fixes issue #469.

NOAA reports are now more tolerant of missing data. Fixes issue #300.

Use of strftime() date and time format codes in template file names is now
supported as an alternative to the legacy 'YYYY', 'MM' and 'DD'. The legacy
codes continue to be supported for backwards compatibility. Fixes issue #415.

New --calc-missing action added to wee_database to calculate and store derived
observations.

wee_import now calculates missing derived observations once all imported data
has been saved to archive. Fixes issue #443.

wee_import now tolerates periods that contain no source data. Fixes issue #499.

wee_import now accepts strings representing cardinal, intercardinal and
secondary intercardinal directions in CSV imports. Partially fixes issue #238.

The field delimiter character may now be defined for wee_import CSV imports.

Ignore historical records if the timestamp is in the future.

Can now recover from MariaDB-specific database connection error 1927.

Changed the name of the unit "litre" to "liter", making its spelling more
consistent with "meter". The spelling "litre" is still accepted.

Systemd type changed from "simple" to "forking". Thanks to user Jaap de Munck
for figuring this one out!

The configuration file is now an optional argument when running weewxd directly.
This means most users will be able to use the simple command line 'sudo weewxd'.

Use correct log path for netbsd and openbsd in logger setup.

StdWXCalculate no longer calculates anything by default. Instead, types to be
calculated must be listed in weewx.conf. See the Upgrade Guide.

setup.py install no longer saves the old 'bin' subdirectory. Instead, it simply
overwrites it.

Support for the vantage LOOP2 packet format. Fixes issue #374.

The vantage driver now allows 3 retries per read, rather than per
archive interval.


3.9.2 07/14/2019

StdPrint now explicitly converts loop and archive fields to UTF-8 before
printing. This means unicode strings can now be included in loop and archive
fields.

Fix WMR300 driver so that it will reject (corrupt) logger records if they
have negative interval (similar to issue #375).

Added 'rain_warning' option in WMR300 driver to remind station owners to reset
the rain counter when the rain counter exceeds a threshold (default is 90%).
Thanks to weewx user Leon!

Added several other debug tools to the WMR300 driver. PR #402.

Wunderfixer now keeps going if a post does not satisfy [[Essentials]].
Fixes issue #329 (again).

Fixed problem that prevented the wee_device --history option from
working with the CC3000 driver.

Fix incorrect `log_success` operation in ftp, rsync, copy
and image generators. PR #373. Partial fix of issue #370.

Fixed problem that could cause the WMR200 to crash WeeWX if the
record interval is zero. Fixes issue #375.

Posts to the Weather Underground now use https, instead of http.
Thanks to user mljenkins! PR #378.

Fixed problem with handling CWOP connection errors. Commit 0a21a72

Fixed problem that prevented to CopyGenerator from handling nested
directories. Fixes issue #379.

Fixed problem that prevented humidity calibration from being set
on Vantage stations.

Improved accuracy of the calculation of Moon phases.
Revisits issue #342.

When the AWEKAS code augments the record for rainRate, it now
checks for a bad timestamp.

The ts1 driver now returns 'barometer' instead of 'pressure'.
Thanks to user 'windcrusader'! Fixes issue #393.

Fixed problem when calculating vector averages. Thanks to user
timtsm! PR #396.

windrun is now calculated on a per archive period basis, instead
of for the whole day. Thanks to user 'windcrusader'!
PR #399. Fixes issue #250.

Wunderfixer has new option to set socket timeout. This is to compensate
for WU "capacity issues". Thanks to user Leon! See PR #403.

Fixed bug in WS1 driver that caused crash if rain_total was None.

If a file user/schemas.py still exists (a relic from V2.7 and earlier), it
is renamed to user/schemas.py.old. Fixes issue #54.

V3.x test suites now use same data set as V4.x, minimizing the chance of
a false negative when switching versions.

Fixed fine offset driver to warn about (and skip) historical data that have
zero for interval.

Correct rounding problems for rain and other types when posting to CWOP.
Fixes issue #431. Thanks to user ls4096!

Fixed problem that can cause an exception with restx services that do not use
the database manager. See commit 459ccb1.

Sending a SIGTERM signal to weewxd now causes it to exit with status
128 + signal#. PR #442. Thanks to user sshambar!

Fixed bug that could cause WMR200 packets with a timestamp between startup
and the minimum interval to have an interval length of zero. Fixes
issue #375 (again!).


3.9.1 02/06/2019

In genplot, do not attempt to normalize unspecified paths.

Introduced option no_catchup. If set to true, a catchup will not be
attempted. Fixes issue #368.


3.9.0 02/05/2019

New skin called Seasons. For new users, it will be installed and enabled.
For old users, it will be installed, but not enabled. Fixes issue #75.

There are also two new skins for mobile phones: Mobile and Smartphone.
These are installed, but not enabled, for all users.

Reworked how options get applied for reports. Backstop default values
are supplied by a new file weewx/defaults.py. These can get overridden
by skin.conf, or in a new section [StdReports] / [[Defaults]] in weewx.conf.
See the Customizing Guide, section "How options work", for details.
Fixes issue #248.

The skin.conf is optional.  It is possible to specify the entire skin
configuration in the configuration file weewx.conf.

Dropped support of Python 2.5. You must now use either Python 2.6 or 2.7. This
is in anticipation of porting to Python 3.

The image generator now supports the use of a 'stale_age' option. Thanks to
user John Smith. Fixes issue #290.

Rose line width can now be specified with option rose_line_width.

The Felsius unit of temperature (see https://xkcd.com/1923/) is now supported.

New tag $almanac.sidereal_time for calculating current sidereal time

New tag $almanac.separation() for calculating planet separations.

Can now use ephem.readdb() to load arbitrary bodies into the almanac.

StdQC now includes an entry for rain again (inexplicably removed in v3.1.0).

If software record generation is used, the archive interval is now what is
specified in weewx.conf, even if the station supports hardware generation.

Fixed problem where records were downloaded on startup, even if software
record generation was specified.

The tag formatting taxonomy has been simplified. Just use suffix ".format()"
now. Documentation updated to reflect changes. Backwards compatibility with old
suffixes is supported. Fixes issue #328.

Can now set Rapidfire parameter rtfreq. Thanks to user 'whorfin'. PR #304.

Template names can now include the week number. Thanks to user 'stimpy23'.
PR #319.

New aggregation type for plots: 'cumulative'. Thanks to user 'henrikost'.
PR #302.

Fixed problem where MySQL error 2013 could crash WeeWX. Fixes issue #327.

Posts to the Weather Underground will be skipped if an observation type that
is listed in the [[[Essentials]]] subsection is missing. Fixes issue #329.

Upgrade process now explicity upgrades version-to-version, instead of
doing a merge to the new config file. Fixes issue #217.

Example xstats now includes tags for last_year and last_year_todate.
Thanks to user evilbunny2008. PR #325.

Guard against a negative value for 'interval' in WMR200 stations.

Check for missing or negative values for the record field 'interval'.

Changed the formula used to calculate percentage illumination of the moon to
something more accurate around 2018. This formula is only used if pyephem is
not installed. Fixes issue #342.

Fixed bug that caused older, "type A" Vantage Pro2, to crash. Fixes issue #343.

Fixed a bug that caused a divide-by-zero error if a plot range was the same as
a specified min or max scale. Fixes issue #344.

Fixed bug that prevented an optional data_binding from being used in tags
when iterating over records. Fixes issue #345.

Examples lowBattery and alarm now try SMTP_SSL connections, then degrade if
that's not available. Fixes issue #351.

Fixed problem with Brazilian locations at the start of DST. It manifested
itself with the error "NoColumnError: no such column: wind". Fixes issue #356.

Fixed problem that caused sunrise/sunset to be calculated improperly in Sun.py.

Improved coverage of test suites. Fixes issue #337.

wee_device, when used with the Vantage series, now honors the "no prompt" (-y)
option. Fixes issue #361.

Log watch now correctly logs garbage collection events. Thanks to user
buster-one. PR #340.


3.8.2 08/15/2018

Added flag to weewx-multi init script to prevent systemd from breaking it.
Thanks to users Timo, Glenn McKechnie, and Paul Oversmith.

Fixed problem that caused wind direction in archive records to always be
calculated in software, even with stations that provide it in hardware.
Fixes issue #336.

3.8.1 06/27/2018

Map cc3000 backup battery to consBatteryVoltage and station battery to
supplyVoltage to more accurately reflect the battery functions.

Update the syntax in the rsyslog configuration sample

Significant overhaul to the WMR300 driver.  The driver should now work reliably
on any version of pyusb and libusb.  The driver will now delete history records
from the logger before the logger fills up (the WMR300 logger is not a circular
buffer).  Thanks to users Markus Biewer and Cameron.  Fixes issue #288.

Added automatic clearing of logger for CC3000 driver to prevent logger
overflow (the CC3000 logger is not a circular buffer).  The default is to
not clear the history, but it is highly recommended that you add a logging
threshold once you are confident that all logger data have been captured to
the weewx database.

Improved the robustness of reading from the CC3000 logger.

Better CRC error message in Vantage driver.

Parameterize the configuration directory in weewx-multi init script.

In StdWXCalculate, use None for an observation only if the variables on which
the derived depends are available and None.  Fixes issue #291.

Fixed bug that prevented specifying an explicit alamanac time from working.

Fixed bug that prevented historical records from being downloaded from ws23xx
stations. Thanks to user Matt Brown! Fixes issue #295

Fixed bug that crashed program if a sqlite permission error occurred.

If wind speed is zero, accumulators now return last known wind direction
(instead of None). Thanks to user DigitalDan05. PR #303.

Windrun calculations now include the "current" record. Fixes issue #294.

Fixed bug involving stations that report windGust, but not windGustDir, in
their LOOP data (e.g., Fine Offset), which prevented the direction of max
wind from appearing in statistics. Fixes issue #320.

The engine now waits until the system time is greater than the creation time
of the weewx.conf file before starting up. Fixes issue #330.


3.8.0 11/22/2017

The `stats.py` example now works with heating and cooling degree days.
Fixes issue #224.

The ordinal increment between x- and y-axis labels can now be chosen.
The increment between x-axis tick marks can now be chosen. Thanks
to user paolobenve! PR #226.

Bar chart fill colors can now be specified for individual observation
types. Fixes issue #227.

For aggregation types of `avg`, `min` and `max`, plots now locate the x-
coordinate in the middle of the aggregation interval (instead of the end).
Thanks again to user paolobenve! PR #232.

The nominal number of ticks on the y-axis can now be specified using
option `y_nticks`.

Fixed bug that could cause tick crowding when hardwiring y-axis min and
max values.

The uploader framework in restx.py now allows POSTS with a JSON payload,
and allows additional headers to be added to the HTTP request object.

MySQL error 2006 ("MySQL server has gone away") now gets mapped to
`weedb.CannotConnectError`. PR #246

Whether to use a FTP secure data connection is now set separately
from whether to authenticate using TLS. Fixes issue #284.

Corrected formatting used to report indoor temp and humidity to the
Weather Underground.

Added inDewpoint to the observation group dictionary.

Added missing aggregation type 'min_ge'. Thanks to user Christopher McAvaney!

Plots can now use an `aggregate_type` of `last`. Fixes issue #261.

When extracting observation type stormRain (Davis Vantage only), the
accumulators now extract the last (instead of average) value.

Added additional accumulator extractors.

Allow reports to be run against a binding other than `wx_binding`.

Do chdir at start of ImageGenerator so that skin.conf paths are treated the
same as those of other generators.

Changed default value of `stale` for CWOP from 60 to 600 seconds. PR #277.

Vantage driver:
Allow user to specify the Vantage Pro model type in weewx.conf. 
Repeater support added to '-—set-transmitter-type' command.
New commands: '—-set-retransmit',
              '--set-latitude', '--set-longitude'
              '--set-wind-cup',
              '--set-temperature-logging'
Details explained in hardware.htm. Thanks to user dl1rf! PR #270, #272.

Using the `set-altitude` command in `wee_device` no longer changes the
barometer calibration constant in Vantage devices. See PR #263.
Thanks to user dl1rf!

Fixed bug in wmr200 driver that resulted in archive records with no
interval field and 'NOT NULL constraint failed: archive.interval' errors.

Fixed bug in wmr200 driver that caused `windDir` to always be `None` when 
`windSpeed` is zero.

Include rain count in cc3000 status.

In the restx posting, catch all types of httplib.HTTPException, not just
BadStatusLine and IncompleteRead.


3.7.1 03/22/2017

Fixed log syntax in wmr100 and wmr9x8 drivers.

Emit Rapidfire cache info only when debug is level 3 or higher.  Thanks to
user Darryn Capes-Davis.

Fixed problem that prevented Rapidfire from being used with databases in
metric units. Fixes issue #230.

Set WOW `post_interval` in config dict instead of thread arguments so that
overrides are possible.  Thanks to user Kenneth Baker.

Distribute example code and example extensions in a single examples directory.
Ensure that the examples directory is included in the rpm and deb packages.

Fixed issue that prevented a port from being specified for MySQL installations.

MySQL error 2003 ("Can't connect to MySQL server...") now gets mapped to
`weedb.CannotConnectError`. PR #234.

By default, autocommit is now enabled for the MySQL driver. Fixes issue #237.

Highs and lows from LOOP packets were not being used in preference to archive
records in daily summaries. Fixed issue #239.


3.7.0 03/11/2017

The tag $current now uses the record included in the event NEW_ARCHIVE_RECORD,
rather than retrieve the last record from the database. This means you can
use the tag $current for observation types that are in the record, but not
necessarily in the database. Fixes issue #13.

Most aggregation periods now allow you to go farther in the past. For
example, the tag $week($weeks_ago=1) would give you last week. You
can also now specify the start and end of an aggregation period, such
as $week.start and $week.end.

Can now do SummaryByDay (as well as SummaryByMonth and SummaryByYear).
NB: This can generate *lots* of files --- one for every day in your database!
Leaving this undocumented for now. Fixes issue #185.

When doing hardware record generation, the engine now augments the record with
any additional observation types it can extract out of the accumulators.
Fixes issue #15.

It's now possible to iterate over every record within a timespan.
Fixes issue #182.

Use schema_name = hardware_name pattern in sensor map for drivers that support
extensible sensor suites, including the drivers for cc3000, te923, wmr300,
wmr100, wmr200, wmr9x8

Simplified sensor mapping implementation for wmr100 and wmr200 drivers.  For
recent weewx releases, these are the default mappings for wmr200:
  3.6.0: in:0, out:1, e2:2, e3:3, ..., e8:8   hard-coded
  3.6.1: in:0, out:1, e1:2, e2:3, ..., e7:8   hard-coded
  3.7.0: in:0, out:1, e1:2, e2:3, ..., e7:8   sensor_map
and these are default mappings for wmr100:
  3.6.2: in:0, out:1, e1:2, e2:3, ..., e7:8   hard-coded
  3.7.0: in:0, out:1, e1:2, e2:3, ..., e7:8   sensor_map

Enabled battery status for every remote T/H and T sensor in wmr100 driver.

Enabled heatindex for each remote T/H sensor in wmr200 driver.

Fixed inverted battery status indicator in wmr200 driver.

Fixed 'Calculatios' typo in wmr100, wmr200, wmr9x8, and wmr300 drivers.

Fixed usb initialization issues in the wmr300 driver.

Added warning in wmr300 driver when rain counter reaches maximum value.

Decode heatindex and windchill from wmr300 sensor outputs.

Report the firmware version when initializing the cc3000 driver.

Fixed bug in vantage driver that would prevent console wake up during
retries when fetching EEPROM vales. Thanks to user Dan Begallie!

The vantage driver no longer emits values for non-existent sensors.
As a result, LOOP and archive packets are now much smaller. If this works
out, other drivers will follow suit. Partial fix of issue #175.

The vantage driver now emits the barometer trend in LOOP packets as
field 'trendIcon'.

The engine now logs locale. Additional information if a TERM signal is
received.

Removed the site-specific "Pond" extensions from the Standard skin.

The Standard skin now includes plots of outside humidity. Fixes 
issue #181.

Fixed reference to index.html.tmpl in the xstats example.

Changed algorithm for calculating ET to something more appropriate for
hourly values (former algorithm assumed daily values). Fixes issue #160.

Fixed bug in Celsius to Fahrenheit conversion that affected pressure
conversions in uwxutils.py, none of which were actually used.

Fixed bug that was introduced in v3.6.0, which prevented wee_reports from
working for anything other than the current time.

Documented the experimental anti-alias feature, which has been in weewx
since v3.1.0. Fixes issue #6.

Fixed problem where multiple subsections under [SummaryBy...] stanzas could
cause multiple copies of their target date to be included in the Cheetah
variable $SummaryByYear and $SummaryByMonth. Fixes issue #187.

Moved examples out of bin directory.  Eliminated experimental directory.
Reinforce the use of user directory, eliminate use of examples directory.
Renamed xsearch.py to stats.py.

OS uptime now works for freeBSD. Thanks to user Bill Richter!
PR #188.

Broke out developer's notes into a separate document.

Added @media CSS for docs to improve printed/PDF formatting.  Thanks to user
Tiouck!

Added a 0.01 second delay after each read_byte in ws23xx driver to reduce
chance of data spikes caused by RS232 line contention.  Thanks lionel.sylvie!

The observation windGustDir has been removed from wmr100, wmr200, te923, and
fousb drivers.  These drivers were simply assigning windGustDir to windDir,
since none of the hardware reports an actual windGustDir.

Calculation of aggregates over a period of one day or longer can now
respect any change in archive interval. To take advantage of this
feature, you will have to apply an update to your daily
summaries. This can be done using the tool wee_database, option
--update. Refer to the ‘Changes to daily summaries’ section in the
Upgrade Guide to determine whether you should update or not. Fixes issue #61.

Max value of windSpeed for the day is now the max archive value of windSpeed.
Formerly, it was the max LOOP value. If you wish to patch your older
daily summaries to interpret max windSpeed this way, use the tool wee_database
with option --update. Fixes issue #195.

The types of accumulators, and the strategies to put and extract records 
out of them, can now be specified by config stanzas. This will be of
interest to extension writers. See issue #115.

Fixed battery status label in acurite driver: changed from txTempBatteryStatus
to outTempBatteryStatus.  Thanks to user manos!

Made the lowBattery example more robust - it now checks for any known low
battery status, not just txBatteryStatus.  Thanks to user manos!

Added info-level log message to calculate_rain so that any rain counter reset
will be logged.

Added better logging for cc3000 when the cc3000 loses contact with sensors
for extended periods of time.

How long to wait before retrying after a bad uploader login is now settable
with option retry_login. Fixes issue #212. 

The test suites now use dedicated users 'weewx1' and 'weewx2'. A shell script
has been included to setup these users.

A more formal exception hierarchy has been adopted for the internal
database library weedb. See weedb/NOTES.md.

The weedb Connection and Cursor objects can now be used in a "with" clause.

Slightly more robust mechanism for decoding last time a file was FTP'd.


3.6.2 11/08/2016

Fixed incorrect WU daily rain field name

Fixed bug that crashed Cheetah if the weewx.conf configuration file included
a BOM. Fixes issue #172.


3.6.1 10/13/2016

Fixed bug in wunderfixer.

Fixed handling of StdWXCalculate.Calculations in modify_config in the wmr100,
wmr200, wmr300, and wmr9x8 drivers.

Eliminate the apache2, ftp, and rsync suggested dependencies from the deb
package.  This keeps the weewx dependencies to a bare minimum.

Added retries to usb read in wmr300 driver.

Remapped sensor identifiers in wmr200 driver so that extraTemp1 and
extraHumid1 are usable.

Standardized format to be used for times to YYYY-mm-ddTHH:MM.


3.6.0 10/07/2016

Added the ability to run reports using a cron-like notation, instead of with
every report cycle. See User's Guide for details. Thanks to user Gary Roderick.
PR #122. Fixes issue #17.

Added the ability to easily import CSV, Weather Underground, and Cumulus
data using a new utility, wee_import. Thanks again to über-user Gary Roderick.
PR #148. Fixes issue #97.

Refactored documentation so that executable utilities are now in their own
document, utilities.htm.

Fixed rpm package so that it will retain any changes to the user directory.
Thanks to user Pat OBrien.

No ET when beyond the reach of the sun.

Software calculated ET now returns the amount of evapotranspiration that
occurred during the archive interval. Fixes issue #160

Fixed wee_config to handle config files that have no FTP or RSYNC.

Fixed bug in StdWXCalculate that ignored setting of 'None' (#110).

Which derived variables are to be calculated are now in a separate 
subsection of [StdWXCalculate] called [[Calculations]]. 
Upgrade process takes care of upgrading your config file.

Reset weewx launchtime when waiting for sane system clock (thanks to user
James Taylor).

Fixed anti-alias bug in genplot.  Issue #111.

Corrected the conversion factor between inHg and mbar. Thanks to user Olivier.

Consolidated unit conversions into module weewx.units.

Plots longer than two years now use an x-axis increment of one year. Thanks to
user Olivier!

The WS1 driver now retries connection if it fails. Thanks to user 
Kevin Caccamo! PR #112.

Major update to the CC3000 driver:
 - reading historical records is more robust
 - added better error handling and reporting
 - fixed to handle random NULL characters in historical records
 - fixed rain units
 - added ability to get data from logger as fast as it will send it
 - added support for additional temperature sensors T1 and T2
 - added transmitter channel in station diagnostics
 - added option to set/get channel, baro offset
 - added option to reset rain counter

Fixed brittle reference to USBError.args[0] in wmr200, wmr300, and te923
drivers.

Fixed typo in default te923 sensor mapping for h_3.  Thanks to user ngulden.

Added flag for reports so that reports can be disabled by setting enable=False
instead of deleting or commenting entire report sections in weewx.conf.

The vantage and ws23xx drivers now include the fix for the policy of
"wind direction is undefined when no wind speed".  This was applied to other
drivers in weewx 3.3.0.

Fixed te923 driver behavior when reading from logger, especially on stations
with large memory configuration.  Thanks to users Joep and Nico.

Fixed rain counter problems in wmr300 driver.  The driver no longer attempts
to cache partial packets.  Do no process packets with non-loop data when
reading loop data.  Thanks to user EricG.

Made wmr300 driver more robust against empty usb data buffers.

Fixed pressure/barometer in wmr300 driver when reading historical records.

Fixed problem with the Vantage driver where program could crash if a
serial I/O error happens during write. Fixes issue #134.

Changed name of command to clear the Vantage memory from --clear to
--clear-memory to make it more consistent with other devices.

Fixed problem that prevented channel 8 from being set by the Vantage driver.

Added solaris .smf configuration.  Thanks to user whorfin.

Added option post_indoor_observations for weather underground.

Added maximum value to radiation and UV plots.

In the .deb package, put weewx reports in /var/www/html/weewx instead of
/var/www/weewx to match the change of DocumentRoot in debian 8 and later.


3.5.0 03/13/2016

Fixed bug that prevented rsync uploader from working.

Fixed bug in wmr300 driver when receiving empty buffers from the station.

The type of MySQL database engine can now be specified. Default is 'INNODB'.

Updated userguide with capabilities of the TE923 driver added in 3.4.0.

Added aggregation type min_ge(val).

Provide better feedback when a driver does not implement a configurator.

Added humidex and appTemp to group_temperature. Fixed issue #96.

Backfill of the daily summary is now done in "tranches," reducing the memory
requirements of MySQL. Thanks to über-user Gary Roderick! Fixes issue #83.

Made some changes in the Vantage driver to improve performance, particularly
with the IP version of the logger. Thanks to user Luc Heijst for nagging
me that the driver could be improved, and for figuring out how.

Plotting routines now use Unicode internally, but convert to UTF-8 if a font
does not support it. Fixes issue #101.

Improved readability of documents on mobile devices. Thank you Chris
Davies-Barnard!

The loop_on_init option can now be specified in weewx.conf

When uploading data to CWOP, skip records older than 60 seconds.  Fixes
issue #106.

Added modify_config method to the driver's configuration editor so that drivers
can modify the configuration during installation, if necessary.

The fousb and ws23xx drivers use modify_config to set record_generation to
software.  This addresses issue #84.

The wmr100, wmr200, wmr9x8, and wmr300 drivers use modify_config to set
rainRate, heatindex, windchill, and dewpoint calculations to hardware instead
of prefer_hardware since each of these stations has partial packets.  This
addresses issue #7 (SF #46).


3.4.0 01/16/2016

The tag $hour has now been added. It's now possible to iterate over hours.
Thanks to user Julen!

Complete overhaul of the te923 driver.  Thanks to user Andrew Miles.  The
driver now supports the data logger and automatically detects small or large
memory models.  Added ability to set/get the altitude, lat/lon, and other
station parameters.  Significant speedup to reading station memory, from 531s
to 91s, which is much closer to the 53s for the te923tool written in C (all for
a station with the small memory model).

The wee_debug utility is now properly installed, not just distributed.

Fixed bug in almanac code that caused an incorrect sunrise or sunset to be
calculated if it followed a calculation with an explicit horizon value.

Localization of tags is now optional. Use function toString() with
argument localize set to False. Example: 
$current.outTemp.toString($localize=False)
Fixes issue #88.

In the acurite driver, default to use_constants=True.

Fixed bug in the rhel and suse rpm packaging that resulted in a configuration
file with html, database, and web pages in the setup.py locations instead of
the rpm locations.

The extension utility wee_extension now recognizes zip archives as well as
tar and compressed tar archives.

Check for a sane system time when starting up.  If time is not reasonable,
wait for it.  Log the time status while waiting.

Added log_success option to cheetah, copy, image, rsync, and ftp generators.

Older versions of MySQL (v5.0 and later) are now supported.


3.3.1 12/06/2015

Fixed bug when posting to WOW.

Fixed bug where the subsection for a custom report gets moved to the very
end of the [StdReport] section of a configuration file on upgrade. 
Fixes issue #81.


3.3.0 12/05/2015

Now really includes wunderfixer. It was inadvertently left out of the install
script.

Rewrote the almanac so it now supports star ephemeris. For example,
$almanac.rigel.next_rising. Fixes issue #79.

Uninstalling an extension with a skin now deletes all empty directories. This
fixes issue #43.

Fixed bug in WMR200 driver that caused it to emit dayRain, when what it was
really emitting was the "rain in the last 24h, excluding current hour."
Fixes issue #62.

Fixed bug in WMR200 driver that caused it to emit gauge pressure for altimeter
pressure. Thanks to user Mark Jenks for nagging me that something was wrong.

Fixed bug that caused wind direction to be calculated incorrectly, depending
on the ordering of a dictionary. Thanks to user Chris Matteri for not only
spotting this subtle bug, but offering a solution. 

StdPrint now prints packets and records in (case-insensitive) alphabetical
order.

Fixed wind speed decoding in the acurite driver.  Thanks to aweatherguy.

The StdRESTful service now supports POSTs, as well as GETs.

The FTP utility now catches PickleError exceptions, then does a retry.

Added unit 'minute' to the conversion dictionary.

The vertical position of the bottom label in the plots can now be
set in skin.conf with option bottom_label_offset.

An optional port number can now be specified with the MySQL database.

Added option use_constants in the Acurite driver.  Default is false; the
calibration constants are ignored, and a linear approximation is used for
all types of consoles.  Specify use_constants for 01035/01036 consoles to
calculate using the constants.  The 02032/02064 consoles always use the
linear approximation.

Fixed test for basic sensor connectivity in the Acurite driver.

The policy of "wind direction is undefined when no wind speed" is enforced
by the StdWXCalculate service.  There were a few drivers that were still
applying the policy: acurite, cc3000, fousb, ws1, wmr100, wmr200, ultimeter.
These have been fixed.

Changed logic that decides whether the configuration file includes a custom
schema, or the name of an existing schema.

Added new command-line utility wee_debug, for generating a troubleshooting 
information report.

Added option --log-label to specify the label that appears in syslog entries.
This makes it possible to organize output from multiple weewx instances
running on a single system.

Fixed problem with the Vantage driver that caused it to decode the console
display units incorrectly. Thanks to Luc Heijst!

The WMR300 driver is now part of the weewx distribution.


3.2.1 07/18/15

Fixed problem when using setup.py to install into a non-standard location.
Weewx would start a new database in the "standard" location, ignoring the
old one in the non-standard location.


3.2.0 07/15/15

There are now five command-line utilities, some new, some old
 - wee_config:    (New) For configuring weewx.conf, in particular, 
                  selecting a new device driver.
 - wee_extension: (New) For adding and removing extensions.
 - wee_database:  (Formerly called wee_config_database)
 - wee_device:    (Formerly called wee_config_device)
 - wee_reports:   No changes.
 
The script setup.py is no longer used to install or uninstall extensions.
Instead, use the new utility wee_extension.

Wunderfixer is now included with weewx --- no need to download it separately. 
It now works with MySQL, as well as sqlite, databases. It also supports
metric databases. Thanks to user Gary Roderick!

Fixed bug in 12-hour temperature lookup for calculating station pressure from
sea level pressure when database units are other than US unit system.

Added guards for bogus values in various wxformula functions.

Added windrun, evapotranspiration, humidex, apparent temperature, maximum
theoretical solar radiation, beaufort, and cloudbase to StdWXCalculate.

If StdWXCalculate cannot calculate a derived variable when asked to, it now
sets the value to null. Fixes issue #10.

Added option to specify algorithm in StdWXCalculate.  So far this applies
only to the altimeter calculation.

Added option max_delta_12h in StdWXCalculate, a window in which a record will 
be accepted as being "12 hours ago." Default is 1800 seconds.

Fixed bug in debian install script - 'Acurite' was not in the list of stations.

$almanac.sunrise and $almanac.sunset now return ValueHelpers. Fixes issue #26.

Added group_distance with units mile and km.

Added group_length with units inch and cm.

Failure to launch a report thread no longer crashes program.

The WU uploader now publishes soil temperature and moisture, as well as
leaf wetness.

Increased precision of wind and wind gust posts to WU from 0 to 1 
decimal point.

Increased precision of barometer posts to WOW from 1 to 3 decimal points.

A bad CWOP server address no longer crashes the CWOP thread.

The "alarm" example now includes a try block to catch a NameError exception
should the alarm expression include a variable not in the archive record.

Fixed bug that shows itself if marker_size is not specified in skin.conf

Show URLs in the log for restful uploaders when debug=2 or greater.

Fixed problem that could cause an exception in the WMR200 driver when
formatting an error string.

Added better recovery from USB failures in the ws28xx driver.

Added data_format option to FineOffset driver.  Thanks to Darryl Dixon.

Decoding of data is now more robust in the WS1 driver.  Get data from the
station as fast as the station can spit it out.  Thanks to Michael Walker.

Changes to the WS23xx driver include:
  - Fixed wind speed values when reading from logger.  Values were too
    high by a factor of 10.
  - wrapped non-fatal errors in WeeWXIO exceptions to improve error
    handling and failure recovery

Changes to the AcuRite driver include:
 - The AcuRite driver now reports partial packets as soon as it gets them
     instead of retaining data until it can report a complete packet
 - Improved timing algorithm for AcuRite data.  Thanks to Brett Warden.
 - Added acurite log entries to logwatch script.  Thanks to Andy.
 - Prevent negative rainfall amounts in acurite driver by detecting
     counter wraparound
 - Use 13 bits for rain counter instead of 12 bits
 - Use only 12 bits for inside temperature in acurite driver when decoding
     for 02032 stations

Changes to the TE923 driver include:
 - consolidated retries
 - improved error handling and reporting

Changes to the WMR9x8 driver include:
 - Correct bug that caused yesterday's rain to be decoded as dayRain
 - LOOP packet type 'battery' is now an int, instead of a bool
 - The driver can now be run standalone for debugging purposes.
 
The Vantage driver now catches undocumented termios exceptions and converts
them to weewx exceptions. This allows retries if flushing input or output
buffers fail. Fixes issue #34.

Default values for databases are now defined in a new section [DatabaseTypes]. 
New option "database_type" links databases to database type. Installer will
automatically update old weewx.conf files.

The RESTful services that come with weewx are now turned on and off by
option "enable". Installer will automatically update old weewx.conf files. 
Other RESTful services that don't use this method will continue to work.

Option bar_gap_fraction is now ignored. Bar plot widths are rendered explicitly
since V3.0, making the option unnecessary. Fixes issue #25.

Added additional debug logging to main engine loop.

FTP uploader now retries several times to connect to a server, instead of 
giving up after one try. Thanks to user Craig Hunter!


3.1.0 02/05/15

Fixed setup.py bug that caused list-drivers to fail on deb and rpm installs.

Added a wait-and-check to the stop option in the weewx.debian rc script.

Fixed bug in the Vantage driver that causes below sea-level altitudes 
to be read as a large positive number. Also, fixed problem with altitude
units when doing --info (ticket #42).

Fixed bug in wmr100 driver that causes gust wind direction to be null.

Fixed bug in wmr200 driver that causes gust wind direction to be null.

Fixed ultimeter driver to ensure wind direction is None when no wind speed
Thanks to user Steve Sykes.

Fixed bug in calculation of inDewpoint.  Thanks to user Howard Walter.

Assign default units for extraHumid3,4,5,6,7, extraTemp4,5,6,7, leafTemp3,4,
and leafWet1,2.

Use StdWXCalculate to ensure that wind direction is None if no wind speed.

Fixed sign bug in ultimeter driver.  Thanks to user Garrett Power.

Use a sliding window with default period of 15 minutes to calculate the
rainRate for stations that do not provide it.

Added support for AcuRite weather stations.  Thanks to users Rich of Modern
Toil, George Nincehelser, Brett Warden, Preston Moulton, and Andy.

The ultimeter driver now reads data as fast as the station can produce it.
Typically this results in LOOP data 2 or 3 times per second, instead of
once per second.  Thanks to user Chris Thompstone.

The daily summary for wind now uses type INTEGER for column sumtime,
like the other observation types.

Utility wee_reports no longer chokes if the optionally-specified timestamp
is not in the database. Can also use "nearest time" if option 'max_delta'
is specified in [CheetahGenerator].

Utility wee_config_device can now dump Vantage loggers to metric databases.
Fixes ticket #40.

Fixed problem where dumping to database could cause stats to get added to
the daily summaries twice.

FTP over TLS (FTPS) sessions are now possible, but don't work very well with
Microsoft FTP servers. Requires Python v2.7. Will not work with older
versions of Python. Fixes ticket #37.

WeatherUnderground passwords are now quoted, allowing special characters
to be used. Fixes ticket #35.

New tag $obs, allowing access to the contents of the skin configuration
section [Labels][[Generic]]. Fixes ticket #33.

Better error message if there's a parse error in the configuration file.

Added wxformulas for evapotranspiration, humidex, apparent temperature, and
other calculations.

Added --loop-on-init option for weewxd. If set, the engine will keep retrying
if the device cannot be loaded. Otherwise, it will exit.

Changed the weedb exception model to bring it closer to the MySQL exception
model. This will only affect those programming directly to the weedb API.


3.0.1 12/07/14

Fixed bug in setup.py that would forget to insert device-specific options
in weewx.conf during new installations.


3.0.0 12/04/14

Big update with lots of changes and lots of new features. The overall
goal was to make it easier to write and install extensions. Adding
custom databases, units, accumulators and many other little things
have been made easier.

Skins and skin.conf continue to be 100% backwards compatible (since
V1.5!).  However, search-list extensions will have to be rewritten.
Details in the Upgrading Guide.

Previously, configuration options for all possible devices were
included in the configuration file, weewx.conf. Now, for new installs,
it has been slimmed down to the minimum and, instead, configuration
options are added on an "as needed" basis, using a new setup.py option
"configure".

Your configuration file, weewx.conf should be automatically updated to
V3 by the upgrade process, using your previously chosen hardware. But,
check it over. Not sure we got everything correct. See the Upgrading
Guide.

Specific changes follow.

There is no longer a separate "stats" database. Instead, statistics
are included in the regular database (e.g., 'weewx.sdb') as separate
tables, one for each observation type.

Total rewrite of how data gets bound to a database. You now specify a
"data binding" to indicate where data should be going, and where it is
coming from. The default binding is "wx_binding," the weather binding,
so most users will not have to change a thing.
 
Other database bindings can be used in tags. Example:
  $current($data_binding=$alt_binding).outTemp
Alternate times can also be specified:
  $current($timestamp=$othertime).outTemp

Explicit time differences for trends can now be specified:
  $trend($time_delta=3600).barometer

Introduced a new tag $latest, which uses the last available timestamp
in a data binding (which may or may not be the same as the "current"
timestamp).

Introduced a new tag $hours_ago, which returns the stats for X hours
ago.  So, the max temperature last hour would be
$hours_ago($hours_ago=1).outTemp.max.

Introduced a shortcut $hour, which returns the stats for this hour.
So, the high temperature for this hour would be $hour.outTemp.max

Introduced a new tag $days_ago, which returns the stats for X days
ago.  So, the max temperature the day before yesterday would be
$days_ago($days_ago=2).outTemp.max.

Included a shortcut $yesterday: The tag $yesterday.outTemp.max would
be yesterday's max temperature.

Introduced a new aggregation type ".last", which returns the last
value in an aggregation interval. E.g., $week.outTemp.last would
return the last temperature seen in the week.

Introduced a new aggregation type ".lasttime" which returns the time
of the above.

Can now differentiate between the max speed seen in the archive
records (e.g., $day.windSpeed.max) and the max gust seen
($day.wind.max or $day.windGust.max).

Allow other data bindings to be used in images.

Made it easier to add new unit types and unit groups.

The archive interval can now change within a database without
consequences.

Total rewrite of how devices are configured. A single utility
wee_config_device replaces each of the device-specific configuration
utilities.

The Customizing Guide was extended with additional examples and option
documentation.

Removed the no longer needed serviced StdRESTful, obsolete since V2.6

Fixed bug in querying for schemas that prevented older versions of
MySQL (V4.X) from working.

Improved error handling and retries for ws1, ultimeter, and cc3000
drivers.

Fixed missing dew initializations in wmr9x8 driver.  Fixed
model/_model initialization in wmr9x8 driver.

Fixed uninitialized usb interface in wmr200 driver.

Fixed wakup/wakeup typo in _getEEPROM_value in vantage driver.

Made the ftpupload algorithm a little more robust to corruption of the
file that records the last upload time.

Added observation type 'snow'. It generally follows the semantics of
'rain'.

Fixed possible fatal exception in WS23xx driver.  Fixed use of str as
variable name in WS23xx driver.

Now catches database exceptions raised during commits, converting them
to weedb exceptions. Weewx catches these, allowing the program to keep
going, even in the face of most database errors.

For the fine offset stations, record connection status as rxCheckPercent
(either 0 or 100%) and sensor battery status as outTempBatteryStatus (0
indicates ok, 1 indicates low battery).

For WS23xx stations, hardware record generation is now enabled and is the
default (previously, software record generation was the default).

Fixed bug in WS28xx driver the prevented reading of historical records
when starting with an empty database.

The database schemas are now their own package. The schema that was in
user/schemas.py can now be found in weewx/schemas/wview.py.


2.7.0 10/11/14

Added the ability to configure new Vantage sensor types without using
the console. This will be useful to Envoy users.  Thanks to user Deborah 
Pickett for this contribution! 

Allow calibration constants to be set in the Vantage EEPROM. This will
particularly be useful to southern hemisphere users who may want to
align their ISS to true north (instead of south), then apply a 180
correction. Thanks again to Deborah Pickett!
 
Enabled multiple rsync instances for a single weewx instance.
 
More extensive debug information for rscync users.

Added the ability to localize the weewx and server uptime. See the
Customizing Guide for details. This will also cause a minor backwards 
incompatibility. See the Upgrading Guide for details.

Added catchup to the WS28xx driver, but still no hardware record generation.

Changed lux-to-W/m^2 conversion factor in the fine offset driver.

Added rain rate calculation to Ultimeter driver.

Changed setTime to retrieve system time directly rather than using a value
passed by the engine. This greatly improves the accuracy of StdTimeSync,
particularly in network based implementations. Thanks to user Denny Page!

Moved clock synchronization options clock_check and max_drift back to
section [StdTimeSynch].

Fixed ENDPOINT_IN in the te923 driver.  This should provide better
compatibility with a wider range of pyusb versions.

Now catches MySQL exceptions during commits and rollbacks (as well
as queries) and converts them to weedb exceptions.

Catch and report configobj errors when reading skin.conf during the
generation of reports.

Ensure correct location, lat, lon, and altitude modifications in the
debian postinst installer script.

In the debian installer, default to ttyUSB0 instead of ttyS0 for stations
with a serial interface.

Added CC3000 to debian installer scripts.

Fixed bug that can affect hardware that emits floating point timestamps,
where the timestamp is within 1 second of the end of an archive interval.

Changed UVBatteryStatus to uvBatteryStatus in the WMR100 driver in order
to match the convention used by other drivers.

Fixed the shebang for te923, ws23xx, ultimeter, ws1, and cc3000 drivers.


2.6.4 06/16/14

The WMR100 driver now calculates SLP in software. This fixes a problem
with the WMRS200 station, which does not allow the user to set altitude.

The WMR100 driver was incorrectly tagging rain over the last 24 hours as
rain since midnight. This caused a problem with WU and CWOP posts.

Fix cosmetic problem in wee_config_fousb pressure calibration.

Detect both NP (not present) and OFL (outside factory limits) on ws28xx.

Added driver for PeetBros Ultimeter stations.

Added driver for ADS WS1 stations.

Added driver for RainWise Mark III stations and CC3000 data logger.

Added automatic power cycling to the FineOffsetUSB driver.  Power cycle the
station when a USB lockup is detected.  Only works with USB hubs that provide
per-port power switching.

Fix imagegenerator aggregation to permit data tables with no 'interval' column.

Prompt for metric/US units for debian installations.

For WS28xx stations, return 0 for battery ok and 1 for battery failure.

If a connection to the console has been successfully opened, but then on
subsequent connection attempts suffers an I/O error, weewx will now attempt
a retry (before it would just exit).


2.6.3 04/10/14

Hardened the WMR100 driver against malformed packets.

The plot images can now use UTF-8 characters.

Fixed a problem where the Ambient threads could crash if there were
no rain database entries.

Battery status values txBatteryStatus and consBatteryVoltage now appear in
the archive record. The last LOOP value seen is used.  

CWOP posts are now slightly more robust.

Fixed pressure calculation in wee_config_fousb.

Prevent failures in imagegenerator when no unicode-capable fonts are installed.

Provide explicit pairing feedback using wee_config_ws28xx

Count wxengine restarts in logwatch.

Cleaned up USB initialization for fousb, ws28xx, and te923 drivers.


2.6.2 02/16/14

Fixed bug that crashes WMR200 driver if outTemp is missing.

Fixed bug that can crash RESTful threads if there is missing rain data.

Sqlite connections can now explicitly specify a timeout and 
isolation_level.

Server uptime now reported for MacOS

Fixed bug that prevented Rapidfire posts from being identified as such.


2.6.1 02/08/14

Fixed bug that crashed main thread if a StdQC value fell out of range.


2.6.0 02/08/14

Changed the RESTful architecture so RESTful services are now first-class
weewx services. This should simplify the installation of 3rd party
extensions that use these services.

Broke up service_list, the very long list of services to be run, into
five separate lists. This will allow services to be grouped together,
according to when they should be run.

Defined a structure for packaging customizations into extensions, and added
an installer for those extensions to setup.py.

Changed the default time and date labels to use locale dependent formatting.
The defaults should now work in most locales, provided you set the
environment variable LANG before running weewx.

Changed default QC barometric low from 28 to 26. Added inTemp,
inHumidity, and rain.

Ranges in MinMax QC can now include units.

When QC rejects values it now logs the rejection.

Introduced a new unit system, METRICWX. Similar to METRIC, it uses
mm for rain, mm/hr for rain rate, and m/s for speed.

Added an option --string-check and --fix to the utility wee_config_database
to fix embedded strings found in the sqlite archive database.

Font handles are now cached in order to work around a memory leak in PIL.

Now does garbage collection every 3 hours through the main loop.

Image margins now scale with image and font sizes.

Now works with the pure Python version of Cheetah's NameMapper, albeit very
slowly.

Fixed bug that prevented weewx from working with Python v2.5.

Fixed bug in SummaryByMonth and SummaryByYear that would result in duplicate
month/year entries when generating from multiple ByMonth or ByYear templates.

Consolidated pressure calculation code in ws23xx, ws28xx, te923, and fousb.

Catch USB failures when reading Fine Offset archive interval.

Added Vantage types stormRain and windSpeed10 to the list of observation
types.

Simulator now generates types dewpoint, pressure, radiation, and UV.

The forecast extension is once again distributed separately from weewx.

Minor cleanup to Standard skin for better out-of-the-box behavior:
 - default to no radar image instead of pointing every station to Oregon
 - not every WMR100 is a WMR100N
 
Failure to set an archive interval when using bar plots no longer results
in an exception.

Change to skin directory before invoking Cheetah on any templates.


2.5.1 12/30/13

Added UV plots to the templates. They will be shown automatically if you
have any UV data.

Fixed bug when reading cooling_base option.

Default to sane behavior if skin does not define Labels.

Fixed bug in setting of CheetahGenerator options.

Fixed qsf and qpf summary values in forecast module.

Fixed handling of empty sky cover fields in WU forecasts.

Forecast module now considers the fctcode, condition, and wx fields for
precipitation and obstructions to visibility.

Added options to forecast module to help diagnose parsing failures and new
forecast formats.

Added retries when saving forecast to database and when reading from database.

Fixes to the Fine Offset driver to eliminate spikes caused by reading from
memory before the pointer had been updated (not the same thing as an unstable
read).

Added driver for LaCrosse 2300 series of weather stations.

Added driver for Hideki TE923 series of weather stations.


2.5.0 10/29/13

Introduced a new architecture that makes it easier to define search
list extensions. The old architecture should be 100% backwards compatible.

Added station registry service. This allows weewx to optionally
"phone home" and put your station location on a map.

Added a forecast service and reporting options.  The forecast service
can generate Zambretti weather or XTide tide forecasts, or it can download
Weather Underground or US National Weather Service weather forecasts.  These
data can then be displayed in reports using the Cheetah template engine.  The
forecast service is disabled by default.

Weewx now allows easier localization to non-English speaking locales.
In particular, set the environment variable LANG to your locale, and
then weewx date and number formatting will follow local conventions.
There are also more labeling options in skin.conf. Details in a new section
in the Customization Guide.

Added aggregate type "minmax" and "maxmin". Thank you user Gary Roderick!

New option in [StdArchive] called "loop_hilo". Setting to True will
cause both LOOP and archive data to be used for high/low statistics.
This is the default. Setting to False causes only archive data to be used.

When a template fails, skip only that template, not everything that the
generator is processing.

Trend calculations no longer need a record at precisely (for example)
3 hours in the past. It can be within a "grace" period.

FineOffset driver now uses the 'delay' field instead of the fixed_block
'read_period' for the archive record interval when reading records from
console memory.

FineOffset driver now support for multiple stations on the same USB.

FineOffset driver now reduces logging verbosity when bad magic numbers
appear. Log only when the numbers are unrecognized or change.
The purpose of the magic numbers is still unknown.

WMR100, Vantage, FineOffset, and WS28xx drivers now emit a null wind
direction when the wind speed is zero.  Same for wind gust.

For WMR9x8 stations, wind chill is now retrieved from the console
rather than calculated in software. Thank you user Peter Ferencz!

For WMR9x8 stations, the first extra temperature sensor (packet code 4)
now shows up as extraTemp1 (instead of outTemp). Thanks again to 
Peter Ferencz.

For WMR9x8 stations, packet types 2 and 3 have been separated. Only the
latter is used for outside temperature, humidity, dewpoint. The former
is used for "extra" sensors. Corrected the calculation for channel
numbers >=3. Also, extended the number of battery codes. Thanks to Per
Edström for his patience in figuring this out!

For WMR200 stations, altitude-corrected pressure is now emitted correctly.

ws28xx driver improvements, including: better thread control; better logging
for debugging/diagnostics; better timing to reduce dropouts; eliminate writes
to disk to reduce wear when used on flash devices. Plus, support for
multiple stations on the same USB.

Fixed rain units in ws28xx driver.

The LOOP value for daily ET on Vantages was too high by a factor of 10. 
This has been corrected.

Fixed a bug that caused values of ET to be miscalculated when using
software record generation.

Ported to Korora 19 (Fedora 19). Thanks to user zmodemguru!

Plots under 16 hours in length, now use 1 hour increments (instead of 
3 hours).

No longer emits "deprecation" warning when working with some versions
of the MySQLdb python driver.

Added ability to build platform-specific RPMs, e.g., one for RedHat-based
distributions and one for SuSE-based distributions.

Fixed the 'stop' and 'restart' options in the SuSE rc script.

The weewx logwatch script now recognizes more log entries and errors.


2.4.0 08/03/13

The configuration utility wee_config_vantage now allows you to set
DST to 'auto', 'off', or 'on'. It also lets you set either a time
zone code, or a time zone offset.

The service StdTimeSync now catches startup events and syncs the clock
on them. It has now been moved to the beginning of the list
"service_list" in weewx.conf. Users may want to do the same with their
old configuration file.

A new event, END_ARCHIVE_PERIOD has been added, signaling the end of
the archive period.

The LOOP packets emitted by the driver for the Davis Vantage series
now includes the max wind gust and direction seen since the beginning
of the current archive period.

Changed the null value from zero (which the Davis documentation specifies)
to 0x7fff for the VP2 type 'highRadiation'.

Archive record packets with date and time equal to zero or 0xff now
terminate dumps.

The code that picks a filename for "summary by" reports has now been
factored out into a separate function (getSummaryByFileName). This
allows the logic to be changed by subclassing.

Fixed a bug that did not allow plots with aggregations less than 60 minutes
across a DST boundary.

Fixed bug in the WMR100 driver that prevented UV indexes from being 
reported.

The driver for the LaCrosse WS-28XX weather series continues to evolve and
mature. However, you should still consider it experimental.


2.3.3 06/21/13

The option week_start now works.

Updated WMR200 driver from Chris Manton.

Fixed bug that prevented queries from being run against a MySQL database.


2.3.2 06/16/13

Added support for the temperature-only sensor THWR800. Thanks to
user fstuyk!

Fixed bug that prevented overriding the FTP directory in section
[[FTP]] of the configuration file.

Day plots now show 24 hours instead of 27. If you want the old
behavior, then change option "time_length" to 97200.

Plots shorter than 24 hours are now possible. Thanks to user Andrew Tridgell.

If one of the sections SummaryByMonth, SummaryByYear, or ToDate is missing,
the report engine no longer crashes.

If you live at a high latitude and the sun never sets, the Almanac now
does the right thing.

Fixed bug that caused the first day in the stats database to be left out
of calculations of all-time stats.


2.3.1 04/15/13

Fixed bug that prevented Fine Offset stations from downloading archive
records if the archive database had no records in it.

rsync should now work with Python 2.5 and 2.6 (not just 2.7)


2.3.0 04/10/13

Davis Vantage stations can now produce station pressures (aka, "absolute
pressure"), altimeter pressures, as well as sea-level pressure. These will
be put in the archive database.

Along the same line, 'altimeter' pressure is now reported to CWOP, rather
than the 'barometer' pressure. If altimeter pressure is not available,
no pressure is reported.

Fixed bug in CWOP upload that put spaces in the upload string if the pressure
was under 1000 millibars.

A bad record archive type now causes a catch up to be abandoned, rather
than program termination.

Fixed bug in trends, when showing changes in temperature. NB: this fix will
not work with explicit unit conversion. I.e., $trend.outTemp.degree_C will
not work.

Modified wee_config_vantage and wee_config_fousb so that the configuration
file will be guessed if none is specified.

Fixed wxformulas.heatindexC to handle arguments of None type.

Fixed bug that causes Corrections to be applied twice to archive records if
software record generation is used.

rsync now allows a port to be specified.

Fixed day/night transition bug.

Added gradients to the day/night transitions.

Numerous fixes to the WMR200 driver. Now has a "watchdog" thread.

All of the device drivers have now been put in their own package
'weewx.drivers' to keep them together. Many have also had name changes
to make them more consistent:
    OLD                        NEW
    VantagePro.py (Vantage)    vantage.py (Vantage)
    WMR918.py     (WMR-918)    wmr9x8.py  (WMR9x8)
    wmrx.py       (WMR-USB)    wmr100.py  (WMR100)

    new (experimental) drivers:
    wmr200.py (WMR200)
    ws28xx.py (WS28xx)

The interface to the device driver "loader" function has changed slightly. It
now takes a second parameter, "engine". Details are in the Upgrading doc.

The FineOffsetUSB driver now supports hardware archive record generation.

When starting weewx, the FineOffsetUSB driver will now try to 'catch up' - it
will read the console memory for any records that are not yet in the database.

Added illuminance-to-radiation conversion in FineOffsetUSB driver.

Added pressure calibration option to wee_config_fousb and explicit support for
pressure calibration in FineOffsetUSB driver.

Fixed windchill calculation in FineOffsetUSB driver.

Fixed FineOffsetUSB driver to handle cases where the 'delay' is undefined,
resulting in a TypeError that caused weewx to stop.

The FineOffsetUSB driver now uses 'max_rain_rate' (measured in cm/hr) instead
of 'max_sane_rain' (measured in mm) to filter spurious rain sensor readings.
This is done in the driver instead of StdQC so that a single parameter can
apply to both LOOP and ARCHIVE records.

2.2.1 02/15/13

Added a function call to the Vantage driver that allows the lamp to be
turned on and off. Added a corresponding option to wee_config_vantage.

Fixed bug where an undefined wind direction caused an exception when using
ordinal wind directions.

2.2.0 02/14/13

Weewx can now be installed using Debian (DEB) or Redhat (RPM) packages, as well
as with the old 'setup.py' method. Because they install things in different
places, you should stick with one method or another. Don't mix and match.
Thanks to Matthew Wall for putting this together!

Added plot options line_gap_fraction and bar_gap_fraction, which control how
gaps in the data are handled by the plots. Also, added more flexible control of
plot colors, using a notation such as 0xBBGGRR, #RRGGBB, or the English name,
such as 'yellow'. Finally, added day/night bands to the plots. All contributed
by Matthew Wall. Thanks again, Matthew!

Ordinal wind directions can now be shown, just by adding the tag suffix
".ordinal_compass". For example, $current.windDir.ordinal_compass might show
'SSE' The abbreviations are set in the skin configuration file.

Fixed bug that caused rain totals to be misreported to Weather Underground when
using a metric database.

Generalized the weewx machinery so it can be used for applications other than
weather applications.

Got rid of option stats_types in weewx.conf and put it in
bin/user/schemas.py. See upgrading.html if you have a specialized stats
database.

The stats database now includes an internal table of participating observation
types. This allows it to be easily combined with the archive database, should
you choose to do so. The table is automatically created for older stats
databases.

Added rain rate calculation to FineOffsetUSB driver.  Added adaptive polling
option to FineOffsetUSB driver.  Fixed barometric pressure calculation for
FineOffsetUSB driver.

Changed the name of the utilities, so they will be easier to find in /usr/bin:
  weewxd.py          -> weewxd
  runreports.py      -> wee_reports
  config_database.py -> wee_config_database
  config_vp.py       -> wee_config_vantage
  config_fousb.py    -> wee_config_fousb

2.1.1 01/02/13

Fixed bug that shows itself when one of the variables is 'None' when
calculating a trend.

2.1.0 01/02/13

Now supports the Oregon Scientific WMR918/968 series, courtesy of user
William Page. Thanks, William!!

Now supports the Fine Offset series of weather stations, thanks to user
Matthew Wall. Thanks, Matthew!!

Now includes a Redhat init.d script, contributed by Mark Jenks. Thanks,
Mark!!

Added rsync report type as an alternative to the existing FTP report.
Another thanks to William Page!

Fill color for bar charts can now be specified separately from the outline
color, resulting in much more attractive charts. Another thanks to Matthew
Wall!!

Added a tag for trends. The barometer trend can now be returned as
$trend.barometer. Similar syntax for other observation types.

config_vp.py now returns the console version number if available (older
consoles do not offer this).

Hardware dewpoint calculations with the WMR100 seem to be unreliable below
about 20F, so these are now done in software. Thanks to user Mark Jenks for
sleuthing this.

2.0.2 11/23/12

Now allows both the archive and stats data to be held in the same database.

Improved chances of weewx.Archive being reused by allowing optional table
name to be specified.

2.0.1 11/05/12

Fixed problem with reconfiguring databases to a new unit system.

2.0.0 11/04/12

A big release with lots of changes. The two most important are the support
of additional weather hardware, and the support of the MySQL database.

All skin configurations are backwardly compatible, but the configuration
file, weewx.conf, is not. The install utility setup.py will install a fresh
version, which you will then have to edit by hand.

If you have written a custom service, see the upgrade guide on how to port
your service to the new architecture.

Added the ability to generate archive records in software, thus opening the
door for supporting weather stations that do not have a logger.

Support for the Oregon Scientific WMR100, the cheapest weather station I
could find, in order to demonstrate the above!

Added a software weather station simulator.

Introduced weedb, a database-independent Python wrapper around sqlite3 and
MySQLdb, which fixes some of their flaws.

Ported everything to use weedb, and thus MySQL (as well as sqlite)

Internally, the databases can now use either Metric units, or US Customary.
NB: you cannot switch systems in the middle of a database. You have to
stick to one or other other. However, the utility config_database.py does
have a reconfigure option that allows copying the data to a new database,
2performing the conversion along the way. See the Customizing Guide.

You can now use "mmHg" as a unit of pressure.

Added new almanac information, such as first and last quarter moons, and
civil twilight.

Changed the engine architecture so it is more event driven. It now uses
callbacks, making it easier to add new event types.

Added utility config_vp.py, for configuring the VantagePro hardware.

Added utility config_database.py, for configuring the databases.

Made it easier to write custom RESTful protocols. Thanks to user Brad, for
the idea and the use case!

The stats type 'squarecount' now contains the number of valid wind
directions that went into calculating 'xsum' and 'ysum'. It used to be the
number of valid wind speeds. Wind direction is now calculated using
'squarecount' (instead of 'count').

Simplified and reduced the memory requirements of the CRC16 calculations.

Improved test suites.

Lots of little nips and tucks here and there, mostly to reduce the coupling
between different modules. In particular, now a service generally gets
configured only using its section of weewx.conf.

I also worked hard at making sure that cursors, connections, files, and
lots of other bits and pieces get properly closed instead of relying on
garbage collection. Hopefully, this will reduce the long-term growth of
memory usage.

1.14.1 07/06/12

Hardened retry strategy for the WeatherLink IP. If the port fails to open
at all, or a socket error occurs, it will thrown an exception (resulting in
a retry in 60 seconds). If a socket returns an incomplete result, it will
continue to retry until everything has been read.

Fixed minor bug that causes the reporting thread to prematurely terminate
if an exception is thrown while doing an FTP.

1.14.0 06/18/12

Added smartphone formatted mobile webpage, contributed by user Torbjörn
Einarsson. If you are doing a fresh install, then these pages will be
generated automatically. If you are doing an upgrade, then see the upgrade
guide on how to have these webpages generated. Thanks, Tobbe!

Three changes suggested by user Charlie Spirakis: o Changed umask in
daemon.py to 0022; o Allow location of process ID file to be specified on
the command line of weewx; o Start script allows daemon to be run as a
specific user. Thanks, Charlie!

Corrected bug in humidity reports to CWOP that shows itself when the
humidity is in the single digits.

Now includes software in CWOP APRS equipment field.

1.13.2 05/02/12

Now allows CWOP stations with prefix 'EW'.

Fixed bug that showed itself in the line color with plots with 3 or more
lines.

Changed debug message when reaching the end of memory in the VP2 to
something slightly less alarming.

1.13.1 03/25/12

Added finer control over the line plots. Can now add optional markers. The
marker_type can be 'none' (the default), 'cross', 'box', 'circle', or 'x'.
Also, line_type can now either be 'solid' (the default) or 'none' (for
scatter plots). Same day I'll add 'dashed', but not now. :-)

Conditionally imports sqlite3. If it does not support the "with" statement,
then imports pysqlite2 as sqlite3.

1.13.0 03/13/12

The binding to the SQL database to be used now happens much later when
running reports. This allows more than one database to be used when running
a report. Extra databases can be specified in the option list for a report.
I use this to display broadband bandwidth information, which was collected
by a separate program. Email me for details on how to do this. Introducing
this feature changed the signature of a few functions. See the upgrade
guide for details.

1.12.4 02/13/12

User Alf Høgemark found an error in the encoding of solar data for CWOP
and sent me a fix. Thanks, Alf!

Now always uses "import sqlite3", resulting in using the version of
pysqlite that comes with Python. This means the install instructions have
been simplified.

Now doesn't choke when using the (rare) Python version of NameMapper used
by Cheetah.

1.12.3 02/09/12

Added start script for FreeBSD, courtesy of user Fabian Abplanalp. Thanks,
Fabian!

Added the ability to respond to a "status" query to the Debian startup
script.

RESTful posts can now recover from more HTTP errors.

Station serial port can now recover from a SerialException error (usually
caused when there is a process competing for the serial port).

Continue to fiddle with the retry logic when reading LOOP data.

1.12.2 01/18/12

Added check for FTP error code '521' to the list of possibilities if a
directory already exists. Thanks to user Clyde!

More complete information when unable to load a module file. Thanks, Jason!

Added a few new unit types to the list of possible target units when using
explicit conversion. Thanks, Antonio!

Discovered and fixed problem caused by the Davis docs giving the wrong
"resend" code (should be decimal 21, not hex 21).

Improved robustness of VantagePro configuration utility.

Fixed problem where an exception gets thrown when changing VP archive
interval.

Simplified some of the logic in the VP2 driver.

1.12.1 11/03/11

Now corrects for rain bucket size if it is something other than the
standard 0.01 inch bucket.

1.12.0 10/29/11

Added the ability to change bucket type, rain year start, and barometer
calibration data in the console using the utility configure.py. Added
option "--info", which queries the console and returns information about
EEPROM settings. Changed configure.py so it can do hardware-specific
configurations, in anticipation of supporting hardware besides the Davis
series.

Reorganized the documentation.

1.11.0 10/06/11

Added support for the Davis WeatherLinkIP. Thanks, Peter Nock and Travis
Pickle!

Added support for older Rev A type archive records.

Added patch from user Dan Haller that sends UV and radiation data to the
WeatherUnderground if available. Thanks, Dan!

Added patch from user Marijn Vriens that allows fallback to the version of
pysqlite that comes with many versions of Python. Thanks, Marijn!

Now does garbage collection after an archive record is obtained and before
the main loop is restarted.

1.10.2 04/14/11

Added RA and declination for the Sun and Moon to the Daily Almanac. Equinox
and solstice are now displayed in chronological order. Same with new and
full moons.

Examples alarm.py and lowBattery.py now include more error checks, allow an
optional 'subject' line to the sent email, and allow a comma separated list
of recipients.

1.10.1 03/30/11

Substitutes US Units if a user does not specify anything (instead of
exception KeyError).

Almanac uses default temperature and pressure if they are 'None'.

Prettied up web page almanac data in the case where pyephem has not been
installed.

Fixed up malformed CSS script weewx.css.

1.10.0 03/29/11

Added extensive almanac information if the optional package 'pyephem' has
been installed

Added a weewx "favorite icon" favicon.ico that displays in your browser
toolbar.

Added a mobile formatted HTML page, courtesy of user Vince Skahan (thanks,
Vince!!).

Tags can now be ended with a unit type to convert to a new unit. For
example, say your pressure group ("group_pressure") has been set to show
inHg. The normal tag notation of "$day.barometer.avg" will show something
like "30.05 inHg". However, the tag "$day.barometer.avg.mbar" will show
"1017.5 mbar".

Added special tag "exists" to test whether an observation type exists.
Example "$year.foo.exists" will return False if there is no type "foo" in
the statistical database.

Added special tag "has_data" to test whether an observation type exists and
has a non-zero number of data points over the aggregation period. For
example, "$year.soilMoist1.has_data" will return "True" if soilMoist1 both
exists in the stats database and contains some data (meaning, you have the
hardware).

Y-axis plot labels (such as "°F") can now be overridden in the plot
configuration section of skin.conf by using option "y_label".

Added executable module "runreports.py" for running report generation only.

Added package "user", which can contain any user extensions. This package
will not get overridden in the upgrade process.

Added the ability to reconfigure the main database, i.e., add or drop data
types. Along the same line, statistical types can also be added or dropped.
Email me for details on how to do this.

Now makes all of the LOOP and archive data available to services. This
includes new keys:

 LOOP data: 'extraAlarm1' 'extraAlarm2' 'extraAlarm3' 'extraAlarm4'
'extraAlarm5' 'extraAlarm6' 'extraAlarm7' 'extraAlarm8' 'forecastIcon'
'forecastRule' 'insideAlarm' 'outsideAlarm1' 'outsideAlarm2' 'rainAlarm'
'soilLeafAlarm1' 'soilLeafAlarm2' 'soilLeafAlarm3' 'soilLeafAlarm4'
'sunrise' 'sunset'

 Archive data: 'forecastRule' 'highOutTemp' 'highRadiation' 'highUV'
'lowOutTemp'

Started a more formal test suite. There are now tests for the report
generators. These are not included in the normal distribution, but can be
retrieved from SourceForge via svn.

1.9.3 02/04/11

Now correctly decodes temperatures from LOOP packets as signed shorts
(rather than unsigned).

Now does a CRC check on LOOP data.

Changed VantagePro.accumulateLoop to make it slightly more robust.

1.9.2 11/20/10

Now catches exception of type OverflowError when calculating celsius
dewpoint. (Despite the documentation indicating otherwise, math.log() can
still throw an OverflowError)

Fixed bug that causes crash in VantagePro.accumulateLoop() during fall DST
transition in certain situations.

VP2 does not store records during the one hour fall DST transition.
Improved logic in dealing with this.

Changed install so that it backs up the ./bin subdirectory, then overwrites
the old one. Also, does not install the ./skins subdirectory at all if one
already exists (thus preserving any user customization).

1.9.1 09/09/10

Now catches exceptions of type httplib.BadStatusLine when doing RESTful
posts.

Added an extra decimal point of precision to dew point reports to the
Weather Underground and PWS.

1.9.0 07/04/10

Added a new service, StdQC, that offers a rudimentary data check.

Corrected error in rain year total if rain year does not start in January.

Moved option max_drift (the max amount of clock drift to tolerate) to
section [Station].

Added check for a bad storm start time.

Added checks for bad dateTime.

Simplified VantagePro module.

1.8.4 06/06/10

Fixed problem that shows itself if weewx starts up at precisely the
beginning of an archive interval. Symptom is max recursion depth exceeded.

Units for UV in LOOP records corrected. Also, introduced new group for UV,
group_uv_index. Thanks to user A. Burriel for this fix!

1.8.3 05/20/10

Problem with configuring archive interval found and fixed by user A.
Burriel (thanks, Antonio!)

1.8.2 05/09/10

Added check to skip calibration for a type that doesn't exist in LOOP or
archive records. This allows windSpeed and windGust to be calibrated
separately.

1.8.1 05/01/10

Ported to Cheetah V2.4.X

1.8.0 04/28/10

Added CWOP support.

Storage of LOOP and archive data into the SQL databases is now just another
service, StdArchive.

Added a calibration service, StdCalibrate, that can correct LOOP and
archive data.

Average console battery voltage is now calculated from LOOP data, and saved
to the archive as 'consBatteryVoltage'.

Transmitter battery status is now ORd together from LOOP data, and saved to
the archive as 'txBatteryStatus'.

Added stack tracebacks for unrecoverable exceptions.

Added a wrapper to the serial port in the VantagePro code. When used in a
Python "with" statement, it automatically releases the serial port if an
exception happens, allowing a more orderly shutdown.

Offered some hints in the documentation on how to automount your VP2 when
using a USB connection.

Corrected error in units. getTargetType() that showed itself with when the
console memory was freshly cleared, then tried to graph something
immediately.

1.7.0 04/15/10

Big update.

Reports now use skins for their "look or feel." Options specific to the
presentation layer have been moved out of the weewx configuration file
'weewx.conf' to a skin configuration file, 'skin.conf'. Other options have
remained behind.

Because the configuration file weewx.conf was split, the installation
script setup.py will NOT merge your old configuration file into the new
one. You will have to reedit weewx.conf to put in your customizations.

FTP is treated as just another report, albeit with an unusual generator.
You can have multiple FTP sessions, each to a different server, or
uploading to or from a different area.

Rewrote the FTP upload package so that it allows more than one FTP session
to be active in the same local directory. This version also does fewer hits
on the server, so it is significantly faster.

The configuration files weewx.conf and skin.conf now expect UTF-8
characters throughout.

The encoding for reports generated from templates can be chosen. By
default, the day, week, month, and year HTML files are encoded using HTML
entities; the NOAA reports encoded using 'strict ascii.' Optionally,
reports can be encoded using UTF-8.

Revamped the template formatting. No longer use class ModelView. Went to a
simpler system built around classes ValueHelper and UnitInfo.

Optional formatting was added to all tags in the templates. There are now
optional endings: 'string': Use specified string for None value.
'formatted': No label. 'format': Format using specified string format.
'nolabel': Format using specified string format; no label. 'raw': return
the underlying data with no string formatting or label.

For the index, week, month, and year template files, added conditional to
not include ISS extended types (UV, radiation, ET) unless they exist.

Added an RSS feed.

Added support for PWSweather.com

Both WeatherUnderground and PWSweather posts are now retried up to 3 times
before giving up.

Now offer a section 'Extras' in the skin configuration file for including
tags added by the user. As an example, the tag radar_url has been moved
into here.

Data files used in reports (such as weewx.css) are copied over to the HTML
directory on program startup.

Included an example of a low-battery alarm.

Rearranged distribution directory structure so that it matches the install
directory structure.

Moved base temperature for heating and cooling degree days into skin.conf.
They now also require a unit.

Now require unit to be specified for 'altitude'.

1.5.0 03/07/10

Added support for other units besides the U.S. Customary. Plots and HTML
reports can be prepared using any arbitrary combination of units. For
example, pressure could be in millibars, while everything else is in U.S.
Customary.

Because the configuration file weewx.conf changed significantly, the
installation script setup.py will NOT merge your old configuration file
into the new one. You will have to reedit weewx.conf to put in your
customizations.

Added an exception handler for exception OSError, which is typically thrown
when another piece of software attempts to access the same device port.
Weewx catches the exception, waits 10 seconds, then starts again from the
top.

1.4.0 02/22/10

Changed the architecture of stats.py to one that uses very late binding.
The SQL statements are not run until template evaluation. This reduces the
amount of memory required (by about 1/2), reduces memory fragmentation, as
well as greatly simplifying the code (file stats.py shed over 150 lines of
non-test code). Execution time is slightly slower for NOAA file generation,
slightly faster for HTML file generation, the same for image generation,
although your actual results will depend on your disk speed.

Now possible to tell weewx to reread the configuration file without
stopping it. Send signal HUP to the process.

Added option week_start, for specifying which day a calendar week starts
on. Default is 6 (Sunday).

Fixed reporting bug when the reporting time falls on a calendar month or
year boundary.

1.3.4 02/08/10

Fixed problem when plotting data where all data points are bad (None).

1.3.3 01/10/10

Fixed reporting bug that shows itself if rain year does not start in
January.

1.3.2 12/26/09

LOOP data added to stats database.

1.3.1 12/22/09

Added a call to syslog.openlog() that inadvertently got left out when
switching to the engine driven architecture.

1.3.0 12/21/09

Moved to a very different architecture to drive weewx. Consists of an
engine, that manages a list of 'services.' At key events, each service is
given a chance to participate. Services are easy to add, to allow easy
customization. An example is offered of an 'alarm' service.

Checking the clock of the weather station for drift is now a service, so
the option clock_check was moved from the station specific [VantagePro]
section to the more general [Station] section.

Added an example service 'MyAlarm', which sends out an email should the
outside temperature drop below 40 degrees.

In a similar manner, all generated files, images, and reports are the
product of a report engine, which can run any number of reports. New
reports are easily added.

Moved the compass rose used in progressive vector plots into the interior
of the plot.

Install now deletes public_html/#upstream.last, thus forcing all files to
be uploaded to the web server at the next opportunity.

1.2.0 11/22/09

Added progressive vector plots for wind data.

Improved axis scaling. The automatic axis scaling routine now does a better
job for ranges less than 1.0. The user can also hardwire in min and max
values, as well as specify a minimum increment, through parameter 'yscale'
in section [Images] in the configuration file.

Now allows the same SQL type to be used more than once in a plot. This
allows, say, instantaneous and average wind speed to be shown in the same
plot.

Rain year is now parameterized in file templates/year.tmpl (instead of
being hardwired in).

Now does LOOP caching by default.

When doing backfilling to the stats database, configure now creates the
stats database if it doesn't already exist.

setup.py now more robust to upgrading the FTP and Wunderground sections

1.1.0 11/14/09

Added the ability to cache LOOP data. This can dramatically reduce the
number of writes to the stats database, reducing wear on solid-state disk
stores.

Introduced module weewx.mainloop. Introduced class weewx.mainloop.MainLoop
This class offers many opportunities to customize weewx through
subclassing, then overriding an appropriate member function.

Refactored module weewx.wunderground so it more closely resembles the
(better) logic in wunderfixer.

setup.py no longer installs a daemon startup script to /etc/init.d. It must
now be done by hand.

setup.py now uses the 'home' value in setup.cfg to set WEEWX_ROOT in
weewx.conf and in the daemon start up scripts

Now uses FTP passive mode by default.

1.0.1 11/09/09

Fixed bug that prevented backfilling the stats database after modifying the
main archive.

1.0.0 10/26/09

Took the module weewx.factory back out, as it was too complicated and hard
to understand.

Added support for generating NOAA monthly and yearly reports. Completely
rewrote the filegenerator.py module, to allow easy subclassing and
specialization.

Completely rewrote the stats.py module. All aggregate quantities are now
calculated dynamically.

Labels for HTML generation are now held separately from labels used for
image generation. This allows entities such as '&deg;' to be used for the
former.

LOOP mode now requests only 200 LOOP records (instead of the old 2000). It
then renews the request should it run out. This was to get around an
(undocumented) limitation in the VP2 that limits the number of LOOP records
that can be requested to something like 220. This was a problem when
supporting VP2s that use long archive intervals.

Cut down the amount of computing that went on before the processing thread
was spawned, thus allowing the main thread to get back into LOOP mode more
quickly.

Added type 'rainRate' to the types decoded from a Davis archive record. For
some reason it was left out.

Added retries when doing FTP uploads. It will now attempt the upload
several times before giving up.

Much more extensive DEBUG analysis.

Nipped and tucked here and there, trying to simplify.

0.6.5 10/11/09

Ported to Cheetah V2.2.X. Mostly, this is making sure that all strings that
cannot be converted with the 'ascii' codec are converted to Unicode first
before feeding to Cheetah.

0.6.4 09/22/09

Fixed an error in the calculation of heat index.

0.6.3 08/25/09

FTP transfers now default to ACTIVE mode, but a configuration file option
allows PASSIVE mode. This was necessary to support Microsoft FTP servers.

0.6.2 08/01/09

Exception handling in weewx/ftpdata.py used socket.error but failed to
declare it. Added 'import socket' to fix.

Added more complete check for unused pages in weewx/VantagePro.py. Now the
entire record must be filled with 0xff, not just the time field. This fixes
a bug where certain time stamps could look like unused records.

0.6.1 06/22/09

Fixed minor ftp bug.

0.6.0 05/20/09

Changed the file, imaging, ftping functions into objects, so they can be
more easily specialized by the user.

Introduced a StationData object.

Introduced module weewx.factory that produces these things, so the user has
a place to inject his/her new types.

0.5.1 05/13/09

1. Weather Underground thread now run as daemon thread, allowing the
program to exit even if it is running.

2. WU queue now hold an instance of archive and the time to be published,
rather than a record. This allows dailyrain to be published as well.

3. WU date is now given in the format "2009-05-13+12%3A35%3A00" rather than
"2009-05-13 12:35:00". Seems to be more reliable. But, maybe I'm imagining
things...
<|MERGE_RESOLUTION|>--- conflicted
+++ resolved
@@ -2,13 +2,10 @@
 --------------------
 
 4.6.1 MM/DD/YYYY
-<<<<<<< HEAD
 Observaton types that use the `sum` extractor are set to None if no LOOP packets
 contributed to the accumulator. Fixes issue #737.
-=======
 
 Added ppm as default group_fraction.  Added default label string for ppm.
->>>>>>> 35331fd1
 
 
 4.6.0 02/04/2022
