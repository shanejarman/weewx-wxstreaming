weewx change history
--------------------

<<<<<<< HEAD
3.X.Y MM/dd/YYYY

The accumulators now check that incoming types are integers or floats.


3.8.0a3 10/xx/2017
=======
3.8.0 11/22/2017
>>>>>>> 42cb71c9

The `stats.py` example now works with heating and cooling degree days.
Fixes issue #224.

The ordinal increment between x- and y-axis labels can now be chosen.
The increment between x-axis tick marks can now be chosen. Thanks
to user paolobenve! PR #226.

Bar chart fill colors can now be specified for individual observation
types. Fixes issue #227.

For aggregation types of `avg`, `min` and `max`, plots now locate the x-
coordinate in the middle of the aggregation interval (instead of the end).
Thanks again to user paolobenve! PR #232.

The nominal number of ticks on the y-axis can now be specified using
option `y_nticks`.

Fixed bug that could cause tick crowding when hardwiring y-axis min and
max values.

The uploader framework in restx.py now allows POSTS with a JSON payload,
and allows additional headers to be added to the HTTP request object.

MySQL error 2006 ("MySQL server has gone away") now gets mapped to
`weedb.CannotConnectError`. PR #246

Whether to use a FTP secure data connection is now set separately
from whether to authenticate using TLS. Fixes issue #284.

Corrected formatting used to report indoor temp and humidity to the
Weather Underground.

Added inDewpoint to the observation group dictionary.

Added missing aggregation type 'min_ge'. Thanks to user Christopher McAvaney!

Plots can now use an `aggregate_type` of `last`. Fixes issue #261.

When extracting observation type stormRain (Davis Vantage only), the
accumulators now extract the last (instead of average) value.

Added additional accumulator extractors.

Allow reports to be run against a binding other than `wx_binding`.

Do chdir at start of ImageGenerator so that skin.conf paths are treated the
same as those of other generators.

Changed default value of `stale` for CWOP from 60 to 600 seconds. PR #277.

Vantage driver:
Allow user to specify the Vantage Pro model type in weewx.conf. 
Repeater support added to '-—set-transmitter-type' command.
New commands: '—-set-retransmit',
              '--set-latitude', '--set-longitude'
              '--set-wind-cup',
              '--set-temperature-logging'
Details explained in hardware.htm. Thanks to user dl1rf! PR #270, #272.

Using the `set-altitude` command in `wee_device` no longer changes the
barometer calibration constant in Vantage devices. See PR #263.
Thanks to user dl1rf!

Fixed bug in wmr200 driver that resulted in archive records with no
interval field and 'NOT NULL constraint failed: archive.interval' errors.

Fixed bug in wmr200 driver that caused `windDir` to always be `None` when 
`windSpeed` is zero.

Include rain count in cc3000 status.

In the restx posting, catch all types of httplib.HTTPException, not just
BadStatusLine and IncompleteRead.


3.7.1 03/22/2017

Fixed log syntax in wmr100 and wmr9x8 drivers.

Emit Rapidfire cache info only when debug is level 3 or higher.  Thanks to
user Darryn Capes-Davis.

Fixed problem that prevented Rapidfire from being used with databases in
metric units. Fixes issue #230.

Set WOW `post_interval` in config dict instead of thread arguments so that
overrides are possible.  Thanks to user Kenneth Baker.

Distribute example code and example extensions in a single examples directory.
Ensure that the examples directory is included in the rpm and deb packages.

Fixed issue that prevented a port from being specified for MySQL installations.

MySQL error 2003 ("Can't connect to MySQL server...") now gets mapped to
`weedb.CannotConnectError`. PR #234.

By default, autocommit is now enabled for the MySQL driver. Fixes issue #237.

Highs and lows from LOOP packets were not being used in preference to archive
records in daily summaries. Fixed issue #239.


3.7.0 03/11/2017

The tag $current now uses the record included in the event NEW_ARCHIVE_RECORD,
rather than retrieve the last record from the database. This means you can
use the tag $current for observation types that are in the record, but not
necessarily in the database. Fixes issue #13.

Most aggregation periods now allow you to go farther in the past. For
example, the tag $week($weeks_ago=1) would give you last week. You
can also now specify the start and end of an aggregation period, such
as $week.start and $week.end.

Can now do SummaryByDay (as well as SummaryByMonth and SummaryByYear).
NB: This can generate *lots* of files --- one for every day in your database!
Leaving this undocumented for now. Fixes issue #185.

When doing hardware record generation, the engine now augments the record with
any additional observation types it can extract out of the accumulators.
Fixes issue #15.

It's now possible to iterate over every record within a timespan.
Fixes issue #182.

Use schema_name = hardware_name pattern in sensor map for drivers that support
extensible sensor suites, including the drivers for cc3000, te923, wmr300,
wmr100, wmr200, wmr9x8

Simplified sensor mapping implementation for wmr100 and wmr200 drivers.  For
recent weewx releases, these are the default mappings for wmr200:
  3.6.0: in:0, out:1, e2:2, e3:3, ..., e8:8   hard-coded
  3.6.1: in:0, out:1, e1:2, e2:3, ..., e7:8   hard-coded
  3.7.0: in:0, out:1, e1:2, e2:3, ..., e7:8   sensor_map
and these are default mappings for wmr100:
  3.6.2: in:0, out:1, e1:2, e2:3, ..., e7:8   hard-coded
  3.7.0: in:0, out:1, e1:2, e2:3, ..., e7:8   sensor_map

Enabled battery status for every remote T/H and T sensor in wmr100 driver.

Enabled heatindex for each remote T/H sensor in wmr200 driver.

Fixed inverted battery status indicator in wmr200 driver.

Fixed 'Calculatios' typo in wmr100, wmr200, wmr9x8, and wmr300 drivers.

Fixed usb initialization issues in the wmr300 driver.

Added warning in wmr300 driver when rain counter reaches maximum value.

Decode heatindex and windchill from wmr300 sensor outputs.

Report the firmware version when initializing the cc3000 driver.

Fixed bug in vantage driver that would prevent console wake up during
retries when fetching EEPROM vales. Thanks to user Dan Begallie!

The vantage driver no longer emits values for non-existent sensors. 
As a result, LOOP and archive packets are now much smaller. If this works
out, other drivers will follow suit. Partial fix of issue #175.

The vantage driver now emits the barometer trend in LOOP packets as 
field 'trendIcon'.

The engine now logs locale. Additional information if a TERM signal is 
received.

Removed the site-specific "Pond" extensions from the Standard skin.

The Standard skin now includes plots of outside humidity. Fixes 
issue #181.

Fixed reference to index.html.tmpl in the xstats example.

Changed algorithm for calculating ET to something more appropriate for
hourly values (former algorithm assumed daily values). Fixes issue #160.

Fixed bug in Celsius to Fahrenheit conversion that affected pressure
conversions in uwxutils.py, none of which were actually used.

Fixed bug that was introduced in v3.6.0, which prevented wee_reports from
working for anything other than the current time.

Documented the experimental anti-alias feature, which has been in weewx
since v3.1.0. Fixes issue #6.

Fixed problem where multiple subsections under [SummaryBy...] stanzas could
cause multiple copies of their target date to be included in the Cheetah
variable $SummaryByYear and $SummaryByMonth. Fixes issue #187.

Moved examples out of bin directory.  Eliminated experimental directory.
Reinforce the use of user directory, eliminate use of examples directory.
Renamed xsearch.py to stats.py.

OS uptime now works for freeBSD. Thanks to user Bill Richter!
PR #188.

Broke out developer's notes into a separate document.

Added @media CSS for docs to improve printed/PDF formatting.  Thanks to user
Tiouck!

Added a 0.01 second delay after each read_byte in ws23xx driver to reduce
chance of data spikes caused by RS232 line contention.  Thanks lionel.sylvie!

The observation windGustDir has been removed from wmr100, wmr200, te923, and
fousb drivers.  These drivers were simply assigning windGustDir to windDir,
since none of the hardware reports an actual windGustDir.

Calculation of aggregates over a period of one day or longer can now
respect any change in archive interval. To take advantage of this
feature, you will have to apply an update to your daily
summaries. This can be done using the tool wee_database, option
--update. Refer to the ‘Changes to daily summaries’ section in the
Upgrade Guide to determine whether you should update or not. Fixes issue #61.

Max value of windSpeed for the day is now the max archive value of windSpeed.
Formerly, it was the max LOOP value. If you wish to patch your older
daily summaries to interpret max windSpeed this way, use the tool wee_database
with option --update. Fixes issue #195.

The types of accumulators, and the strategies to put and extract records 
out of them, can now be specified by config stanzas. This will be of
interest to extension writers. See issue #115.

Fixed battery status label in acurite driver: changed from txTempBatteryStatus
to outTempBatteryStatus.  Thanks to user manos!

Made the lowBattery example more robust - it now checks for any known low
battery status, not just txBatteryStatus.  Thanks to user manos!

Added info-level log message to calculate_rain so that any rain counter reset
will be logged.

Added better logging for cc3000 when the cc3000 loses contact with sensors
for extended periods of time.

How long to wait before retrying after a bad uploader login is now settable
with option retry_login. Fixes issue #212. 

The test suites now use dedicated users 'weewx1' and 'weewx2'. A shell script
has been included to setup these users.

A more formal exception hierarchy has been adopted for the internal
database library weedb. See weedb/NOTES.md.

The weedb Connection and Cursor objects can now be used in a "with" clause.

Slightly more robust mechanism for decoding last time a file was FTP'd.


3.6.2 11/08/2016

Fixed incorrect WU daily rain field name

Fixed bug that crashed Cheetah if the weewx.conf configuration file included
a BOM. Fixes issue #172.


3.6.1 10/13/2016

Fixed bug in wunderfixer.

Fixed handling of StdWXCalculate.Calculations in modify_config in the wmr100,
wmr200, wmr300, and wmr9x8 drivers.

Eliminate the apache2, ftp, and rsync suggested dependencies from the deb
package.  This keeps the weewx dependencies to a bare minimum.

Added retries to usb read in wmr300 driver.

Remapped sensor identifiers in wmr200 driver so that extraTemp1 and
extraHumid1 are usable.

Standardized format to be used for times to YYYY-mm-ddTHH:MM.


3.6.0 10/07/2016

Added the ability to run reports using a cron-like notation, instead of with
every report cycle. See User's Guide for details. Thanks to user Gary Roderick.
PR #122. Fixes issue #17.

Added the ability to easily import CSV, Weather Underground, and Cumulus
data using a new utility, wee_import. Thanks again to über-user Gary Roderick.
PR #148. Fixes issue #97.

Refactored documentation so that executable utilities are now in their own
document, utilities.htm.

Fixed rpm package so that it will retain any changes to the user directory.
Thanks to user Pat OBrien.

No ET when beyond the reach of the sun.

Software calculated ET now returns the amount of evapotranspiration that
occurred during the archive interval. Fixes issue #160

Fixed wee_config to handle config files that have no FTP or RSYNC.

Fixed bug in StdWXCalculate that ignored setting of 'None' (#110).

Which derived variables are to be calculated are now in a separate 
subsection of [StdWXCalculate] called [[Calculations]]. 
Upgrade process takes care of upgrading your config file.

Reset weewx launchtime when waiting for sane system clock (thanks to user
James Taylor).

Fixed anti-alias bug in genplot.  Issue #111.

Corrected the conversion factor between inHg and mbar. Thanks to user Olivier.

Consolidated unit conversions into module weewx.units.

Plots longer than two years now use an x-axis increment of one year. Thanks to
user Olivier!

The WS1 driver now retries connection if it fails. Thanks to user 
Kevin Caccamo! PR #112.

Major update to the CC3000 driver:
 - reading historical records is more robust
 - added better error handling and reporting
 - fixed to handle random NULL characters in historical records
 - fixed rain units
 - added ability to get data from logger as fast as it will send it
 - added support for additional temperature sensors T1 and T2
 - added transmitter channel in station diagnostics
 - added option to set/get channel, baro offset
 - added option to reset rain counter

Fixed brittle reference to USBError.args[0] in wmr200, wmr300, and te923
drivers.

Fixed typo in default te923 sensor mapping for h_3.  Thanks to user ngulden.

Added flag for reports so that reports can be disabled by setting enable=False
instead of deleting or commenting entire report sections in weewx.conf.

The vantage and ws23xx drivers now include the fix for the policy of
"wind direction is undefined when no wind speed".  This was applied to other
drivers in weewx 3.3.0.

Fixed te923 driver behavior when reading from logger, especially on stations
with large memory configuration.  Thanks to users Joep and Nico.

Fixed rain counter problems in wmr300 driver.  The driver no longer attempts
to cache partial packets.  Do no process packets with non-loop data when
reading loop data.  Thanks to user EricG.

Made wmr300 driver more robust against empty usb data buffers.

Fixed pressure/barometer in wmr300 driver when reading historical records.

Fixed problem with the Vantage driver where program could crash if a
serial I/O error happens during write. Fixes issue #134.

Changed name of command to clear the Vantage memory from --clear to
--clear-memory to make it more consistent with other devices.

Fixed problem that prevented channel 8 from being set by the Vantage driver.

Added solaris .smf configuration.  Thanks to user whorfin.

Added option post_indoor_observations for weather underground.

Added maximum value to radiation and UV plots.

In the .deb package, put weewx reports in /var/www/html/weewx instead of
/var/www/weewx to match the change of DocumentRoot in debian 8 and later.


3.5.0 03/13/2016

Fixed bug that prevented rsync uploader from working.

Fixed bug in wmr300 driver when receiving empty buffers from the station.

The type of MySQL database engine can now be specified. Default is 'INNODB'.

Updated userguide with capabilities of the TE923 driver added in 3.4.0.

Added aggregation type min_ge(val).

Provide better feedback when a driver does not implement a configurator.

Added humidex and appTemp to group_temperature. Fixed issue #96.

Backfill of the daily summary is now done in "tranches," reducing the memory
requirements of MySQL. Thanks to über-user Gary Roderick! Fixes issue #83.

Made some changes in the Vantage driver to improve performance, particularly
with the IP version of the logger. Thanks to user Luc Heijst for nagging
me that the driver could be improved, and for figuring out how.

Plotting routines now use Unicode internally, but convert to UTF-8 if a font
does not support it. Fixes issue #101.

Improved readability of documents on mobile devices. Thank you Chris
Davies-Barnard!

The loop_on_init option can now be specified in weewx.conf

When uploading data to CWOP, skip records older than 60 seconds.  Fixes
issue #106.

Added modify_config method to the driver's configuration editor so that drivers
can modify the configuration during installation, if necessary.

The fousb and ws23xx drivers use modify_config to set record_generation to
software.  This addresses issue #84.

The wmr100, wmr200, wmr9x8, and wmr300 drivers use modify_config to set
rainRate, heatindex, windchill, and dewpoint calculations to hardware instead
of prefer_hardware since each of these stations has partial packets.  This
addresses issue #7 (SF #46).


3.4.0 01/16/2016

The tag $hour has now been added. It's now possible to iterate over hours.
Thanks to user Julen!

Complete overhaul of the te923 driver.  Thanks to user Andrew Miles.  The
driver now supports the data logger and automatically detects small or large
memory models.  Added ability to set/get the altitude, lat/lon, and other
station parameters.  Significant speedup to reading station memory, from 531s
to 91s, which is much closer to the 53s for the te923tool written in C (all for
a station with the small memory model).

The wee_debug utility is now properly installed, not just distributed.

Fixed bug in almanac code that caused an incorrect sunrise or sunset to be
calculated if it followed a calculation with an explicit horizon value.

Localization of tags is now optional. Use function toString() with
argument localize set to False. Example: 
$current.outTemp.toString($localize=False)
Fixes issue #88.

In the acurite driver, default to use_constants=True.

Fixed bug in the rhel and suse rpm packaging that resulted in a configuration
file with html, database, and web pages in the setup.py locations instead of
the rpm locations.

The extension utility wee_extension now recognizes zip archives as well as
tar and compressed tar archives.

Check for a sane system time when starting up.  If time is not reasonable,
wait for it.  Log the time status while waiting.

Added log_success option to cheetah, copy, image, rsync, and ftp generators.

Older versions of MySQL (v5.0 and later) are now supported.


3.3.1 12/06/2015

Fixed bug when posting to WOW.

Fixed bug where the subsection for a custom report gets moved to the very
end of the [StdReport] section of a configuration file on upgrade. 
Fixes issue #81.


3.3.0 12/05/2015

Now really includes wunderfixer. It was inadvertently left out of the install
script.

Rewrote the almanac so it now supports star ephemeris. For example,
$almanac.rigel.next_rising. Fixes issue #79.

Uninstalling an extension with a skin now deletes all empty directories. This
fixes issue #43.

Fixed bug in WMR200 driver that caused it to emit dayRain, when what it was
really emitting was the "rain in the last 24h, excluding current hour."
Fixes issue #62.

Fixed bug in WMR200 driver that caused it to emit gauge pressure for altimeter
pressure. Thanks to user Mark Jenks for nagging me that something was wrong.

Fixed bug that caused wind direction to be calculated incorrectly, depending
on the ordering of a dictionary. Thanks to user Chris Matteri for not only
spotting this subtle bug, but offering a solution. 

StdPrint now prints packets and records in (case-insensitive) alphabetical
order.

Fixed wind speed decoding in the acurite driver.  Thanks to aweatherguy.

The StdRESTful service now supports POSTs, as well as GETs.

The FTP utility now catches PickleError exceptions, then does a retry.

Added unit 'minute' to the conversion dictionary.

The vertical position of the bottom label in the plots can now be
set in skin.conf with option bottom_label_offset.

An optional port number can now be specified with the MySQL database.

Added option use_constants in the Acurite driver.  Default is false; the
calibration constants are ignored, and a linear approximation is used for
all types of consoles.  Specify use_constants for 01035/01036 consoles to
calculate using the constants.  The 02032/02064 consoles always use the
linear approximation.

Fixed test for basic sensor connectivity in the Acurite driver.

The policy of "wind direction is undefined when no wind speed" is enforced
by the StdWXCalculate service.  There were a few drivers that were still
applying the policy: acurite, cc3000, fousb, ws1, wmr100, wmr200, ultimeter.
These have been fixed.

Changed logic that decides whether the configuration file includes a custom
schema, or the name of an existing schema.

Added new command-line utility wee_debug, for generating a troubleshooting 
information report.

Added option --log-label to specify the label that appears in syslog entries.
This makes it possible to organize output from multiple weewx instances
running on a single system.

Fixed problem with the Vantage driver that caused it to decode the console
display units incorrectly. Thanks to Luc Heijst!

The WMR300 driver is now part of the weewx distribution.


3.2.1 07/18/15

Fixed problem when using setup.py to install into a non-standard location.
Weewx would start a new database in the "standard" location, ignoring the
old one in the non-standard location.


3.2.0 07/15/15

There are now five command-line utilities, some new, some old
 - wee_config:    (New) For configuring weewx.conf, in particular, 
                  selecting a new device driver.
 - wee_extension: (New) For adding and removing extensions.
 - wee_database:  (Formerly called wee_config_database)
 - wee_device:    (Formerly called wee_config_device)
 - wee_reports:   No changes.
 
The script setup.py is no longer used to install or uninstall extensions.
Instead, use the new utility wee_extension.

Wunderfixer is now included with weewx --- no need to download it separately. 
It now works with MySQL, as well as sqlite, databases. It also supports
metric databases. Thanks to user Gary Roderick!

Fixed bug in 12-hour temperature lookup for calculating station pressure from
sea level pressure when database units are other than US unit system.

Added guards for bogus values in various wxformula functions.

Added windrun, evapotranspiration, humidex, apparent temperature, maximum
theoretical solar radiation, beaufort, and cloudbase to StdWXCalculate.

If StdWXCalculate cannot calculate a derived variable when asked to, it now
sets the value to null. Fixes issue #10.

Added option to specify algorithm in StdWXCalculate.  So far this applies
only to the altimeter calculation.

Added option max_delta_12h in StdWXCalculate, a window in which a record will 
be accepted as being "12 hours ago." Default is 1800 seconds.

Fixed bug in debian install script - 'Acurite' was not in the list of stations.

$almanac.sunrise and $almanac.sunset now return ValueHelpers. Fixes issue #26.

Added group_distance with units mile and km.

Added group_length with units inch and cm.

Failure to launch a report thread no longer crashes program.

The WU uploader now publishes soil temperature and moisture, as well as
leaf wetness.

Increased precision of wind and wind gust posts to WU from 0 to 1 
decimal point.

Increased precision of barometer posts to WOW from 1 to 3 decimal points.

A bad CWOP server address no longer crashes the CWOP thread.

The "alarm" example now includes a try block to catch a NameError exception
should the alarm expression include a variable not in the archive record.

Fixed bug that shows itself if marker_size is not specified in skin.conf

Show URLs in the log for restful uploaders when debug=2 or greater.

Fixed problem that could cause an exception in the WMR200 driver when
formatting an error string.

Added better recovery from USB failures in the ws28xx driver.

Added data_format option to FineOffset driver.  Thanks to Darryl Dixon.

Decoding of data is now more robust in the WS1 driver.  Get data from the
station as fast as the station can spit it out.  Thanks to Michael Walker.

Changes to the WS23xx driver include:
  - Fixed wind speed values when reading from logger.  Values were too
    high by a factor of 10.
  - wrapped non-fatal errors in WeeWXIO exceptions to improve error
    handling and failure recovery

Changes to the AcuRite driver include:
 - The AcuRite driver now reports partial packets as soon as it gets them
     instead of retaining data until it can report a complete packet
 - Improved timing algorithm for AcuRite data.  Thanks to Brett Warden.
 - Added acurite log entries to logwatch script.  Thanks to Andy.
 - Prevent negative rainfall amounts in acurite driver by detecting
     counter wraparound
 - Use 13 bits for rain counter instead of 12 bits
 - Use only 12 bits for inside temperature in acurite driver when decoding
     for 02032 stations

Changes to the TE923 driver include:
 - consolidated retries
 - improved error handling and reporting

Changes to the WMR9x8 driver include:
 - Correct bug that caused yesterday's rain to be decoded as dayRain
 - LOOP packet type 'battery' is now an int, instead of a bool
 - The driver can now be run standalone for debugging purposes.
 
The Vantage driver now catches undocumented termios exceptions and converts
them to weewx exceptions. This allows retries if flushing input or output
buffers fail. Fixes issue #34.

Default values for databases are now defined in a new section [DatabaseTypes]. 
New option "database_type" links databases to database type. Installer will
automatically update old weewx.conf files.

The RESTful services that come with weewx are now turned on and off by
option "enable". Installer will automatically update old weewx.conf files. 
Other RESTful services that don't use this method will continue to work.

Option bar_gap_fraction is now ignored. Bar plot widths are rendered explicitly
since V3.0, making the option unnecessary. Fixes issue #25.

Added additional debug logging to main engine loop.

FTP uploader now retries several times to connect to a server, instead of 
giving up after one try. Thanks to user Craig Hunter!


3.1.0 02/05/15

Fixed setup.py bug that caused list-drivers to fail on deb and rpm installs.

Added a wait-and-check to the stop option in the weewx.debian rc script.

Fixed bug in the Vantage driver that causes below sea-level altitudes 
to be read as a large positive number. Also, fixed problem with altitude
units when doing --info (ticket #42).

Fixed bug in wmr100 driver that causes gust wind direction to be null.

Fixed bug in wmr200 driver that causes gust wind direction to be null.

Fixed ultimeter driver to ensure wind direction is None when no wind speed
Thanks to user Steve Sykes.

Fixed bug in calculation of inDewpoint.  Thanks to user Howard Walter.

Assign default units for extraHumid3,4,5,6,7, extraTemp4,5,6,7, leafTemp3,4,
and leafWet1,2.

Use StdWXCalculate to ensure that wind direction is None if no wind speed.

Fixed sign bug in ultimeter driver.  Thanks to user Garrett Power.

Use a sliding window with default period of 15 minutes to calculate the
rainRate for stations that do not provide it.

Added support for AcuRite weather stations.  Thanks to users Rich of Modern
Toil, George Nincehelser, Brett Warden, Preston Moulton, and Andy.

The ultimeter driver now reads data as fast as the station can produce it.
Typically this results in LOOP data 2 or 3 times per second, instead of
once per second.  Thanks to user Chris Thompstone.

The daily summary for wind now uses type INTEGER for column sumtime,
like the other observation types.

Utility wee_reports no longer chokes if the optionally-specified timestamp
is not in the database. Can also use "nearest time" if option 'max_delta'
is specified in [CheetahGenerator].

Utility wee_config_device can now dump Vantage loggers to metric databases.
Fixes ticket #40.

Fixed problem where dumping to database could cause stats to get added to
the daily summaries twice.

FTP over TLS (FTPS) sessions are now possible, but don't work very well with
Microsoft FTP servers. Requires Python v2.7. Will not work with older
versions of Python. Fixes ticket #37.

WeatherUnderground passwords are now quoted, allowing special characters
to be used. Fixes ticket #35.

New tag $obs, allowing access to the contents of the skin configuration
section [Labels][[Generic]]. Fixes ticket #33.

Better error message if there's a parse error in the configuration file.

Added wxformulas for evapotranspiration, humidex, apparent temperature, and
other calculations.

Added --loop-on-init option for weewxd. If set, the engine will keep retrying
if the device cannot be loaded. Otherwise, it will exit.

Changed the weedb exception model to bring it closer to the MySQL exception
model. This will only affect those programming directly to the weedb API.


3.0.1 12/07/14

Fixed bug in setup.py that would forget to insert device-specific options
in weewx.conf during new installations.


3.0.0 12/04/14

Big update with lots of changes and lots of new features. The overall
goal was to make it easier to write and install extensions. Adding
custom databases, units, accumulators and many other little things
have been made easier.

Skins and skin.conf continue to be 100% backwards compatible (since
V1.5!).  However, search-list extensions will have to be rewritten.
Details in the Upgrading Guide.

Previously, configuration options for all possible devices were
included in the configuration file, weewx.conf. Now, for new installs,
it has been slimmed down to the minimum and, instead, configuration
options are added on an "as needed" basis, using a new setup.py option
"configure".

Your configuration file, weewx.conf should be automatically updated to
V3 by the upgrade process, using your previously chosen hardware. But,
check it over. Not sure we got everything correct. See the Upgrading
Guide.

Specific changes follow.

Total rewrite of how data gets bound to a database. You now specify a
"data binding" to indicate where data should be going, and where it is
coming from. The default binding is "wx_binding," the weather binding,
so most users will not have to change a thing.
 
Other database bindings can be used in tags. Example:
  $current($data_binding=$alt_binding).outTemp
Alternate times can also be specified:
  $current($timestamp=$othertime).outTemp

Explicit time differences for trends can now be specified:
  $trend($time_delta=3600).barometer

Introduced a new tag $latest, which uses the last available timestamp
in a data binding (which may or may not be the same as the "current"
timestamp).

Introduced a new tag $hours_ago, which returns the stats for X hours
ago.  So, the max temperature last hour would be
$hours_ago($hours_ago=1).outTemp.max.

Introduced a shortcut $hour, which returns the stats for this hour.
So, the high temperature for this hour would be $hour.outTemp.max

Introduced a new tag $days_ago, which returns the stats for X days
ago.  So, the max temperature the day before yesterday would be
$days_ago($days_ago=2).outTemp.max.

Included a shortcut $yesterday: The tag $yesterday.outTemp.max would
be yesterday's max temperature.

Introduced a new aggregation type ".last", which returns the last
value in an aggregation interval. E.g., $week.outTemp.last would
return the last temperature seen in the week.

Introduced a new aggregation type ".lasttime" which returns the time
of the above.

Can now differentiate between the max speed seen in the archive
records (e.g., $day.windSpeed.max) and the max gust seen
($day.wind.max or $day.windGust.max).

Allow other data bindings to be used in images.

Made it easier to add new unit types and unit groups.

The archive interval can now change within a database without
consequences.

Total rewrite of how devices are configured. A single utility
wee_config_device replaces each of the device-specific configuration
utilities.

The Customizing Guide was extended with additional examples and option
documentation.

Removed the no longer needed serviced StdRESTful, obsolete since V2.6

Fixed bug in querying for schemas that prevented older versions of
MySQL (V4.X) from working.

Improved error handling and retries for ws1, ultimeter, and cc3000
drivers.

Fixed missing dew initializations in wmr9x8 driver.  Fixed
model/_model initialization in wmr9x8 driver.

Fixed uninitialized usb interface in wmr200 driver.

Fixed wakup/wakeup typo in _getEEPROM_value in vantage driver.

Made the ftpupload algorithm a little more robust to corruption of the
file that records the last upload time.

Added observation type 'snow'. It generally follows the semantics of
'rain'.

Fixed possible fatal exception in WS23xx driver.  Fixed use of str as
variable name in WS23xx driver.

Now catches database exceptions raised during commits, converting them
to weedb exceptions. Weewx catches these, allowing the program to keep
going, even in the face of most database errors.

For the fine offset stations, record connection status as rxCheckPercent
(either 0 or 100%) and sensor battery status as outTempBatteryStatus (0
indicates ok, 1 indicates low battery).

For WS23xx stations, hardware record generation is now enabled and is the
default (previously, software record generation was the default).

Fixed bug in WS28xx driver the prevented reading of historical records
when starting with an empty database.


2.7.0 10/11/14

Added the ability to configure new Vantage sensor types without using
the console. This will be useful to Envoy users.  Thanks to user Deborah 
Pickett for this contribution! 

Allow calibration constants to be set in the Vantage EEPROM. This will
particularly be useful to southern hemisphere users who may want to
align their ISS to true north (instead of south), then apply a 180
correction. Thanks again to Deborah Pickett!
 
Enabled multiple rsync instances for a single weewx instance.
 
More extensive debug information for rscync users.

Added the ability to localize the weewx and server uptime. See the
Customizing Guide for details. This will also cause a minor backwards 
incompatibility. See the Upgrading Guide for details.

Added catchup to the WS28xx driver, but still no hardware record generation.

Changed lux-to-W/m^2 conversion factor in the fine offset driver.

Added rain rate calculation to Ultimeter driver.

Changed setTime to retrieve system time directly rather than using a value
passed by the engine. This greatly improves the accuracy of StdTimeSync,
particularly in network based implementations. Thanks to user Denny Page!

Moved clock synchronization options clock_check and max_drift back to
section [StdTimeSynch].

Fixed ENDPOINT_IN in the te923 driver.  This should provide better
compatibility with a wider range of pyusb versions.

Now catches MySQL exceptions during commits and rollbacks (as well
as queries) and converts them to weedb exceptions.

Catch and report configobj errors when reading skin.conf during the
generation of reports.

Ensure correct location, lat, lon, and altitude modifications in the
debian postinst installer script.

In the debian installer, default to ttyUSB0 instead of ttyS0 for stations
with a serial interface.

Added CC3000 to debian installer scripts.

Fixed bug that can affect hardware that emits floating point timestamps,
where the timestamp is within 1 second of the end of an archive interval.

Changed UVBatteryStatus to uvBatteryStatus in the WMR100 driver in order
to match the convention used by other drivers.

Fixed the shebang for te923, ws23xx, ultimeter, ws1, and cc3000 drivers.


2.6.4 06/16/14

The WMR100 driver now calculates SLP in software. This fixes a problem
with the WMRS200 station, which does not allow the user to set altitude.

The WMR100 driver was incorrectly tagging rain over the last 24 hours as
rain since midnight. This caused a problem with WU and CWOP posts.

Fix cosmetic problem in wee_config_fousb pressure calibration.

Detect both NP (not present) and OFL (outside factory limits) on ws28xx.

Added driver for PeetBros Ultimeter stations.

Added driver for ADS WS1 stations.

Added driver for RainWise Mark III stations and CC3000 data logger.

Added automatic power cycling to the FineOffsetUSB driver.  Power cycle the
station when a USB lockup is detected.  Only works with USB hubs that provide
per-port power switching.

Fix imagegenerator aggregation to permit data tables with no 'interval' column.

Prompt for metric/US units for debian installations.

For WS28xx stations, return 0 for battery ok and 1 for battery failure.

If a connection to the console has been successfully opened, but then on
subsequent connection attempts suffers an I/O error, weewx will now attempt
a retry (before it would just exit).


2.6.3 04/10/14

Hardened the WMR100 driver against malformed packets.

The plot images can now use UTF-8 characters.

Fixed a problem where the Ambient threads could crash if there were
no rain database entries.

Battery status values txBatteryStatus and consBatteryVoltage now appear in
the archive record. The last LOOP value seen is used.  

CWOP posts are now slightly more robust.

Fixed pressure calculation in wee_config_fousb.

Prevent failures in imagegenerator when no unicode-capable fonts are installed.

Provide explicit pairing feedback using wee_config_ws28xx

Count wxengine restarts in logwatch.

Cleaned up USB initialization for fousb, ws28xx, and te923 drivers.


2.6.2 02/16/14

Fixed bug that crashes WMR200 driver if outTemp is missing.

Fixed bug that can crash RESTful threads if there is missing rain data.

Sqlite connections can now explicitly specify a timeout and 
isolation_level.

Server uptime now reported for MacOS

Fixed bug that prevented Rapidfire posts from being identified as such.


2.6.1 02/08/14

Fixed bug that crashed main thread if a StdQC value fell out of range.


2.6.0 02/08/14

Changed the RESTful architecture so RESTful services are now first-class
weewx services. This should simplify the installation of 3rd party
extensions that use these services.

Broke up service_list, the very long list of services to be run, into
five separate lists. This will allow services to be grouped together,
according to when they should be run.

Defined a structure for packaging customizations into extensions, and added
an installer for those extensions to setup.py.

Changed the default time and date labels to use locale dependent formatting.
The defaults should now work in most locales, provided you set the
environment variable LANG before running weewx.

Changed default QC barometric low from 28 to 26. Added inTemp,
inHumidity, and rain.

Ranges in MinMax QC can now include units.

When QC rejects values it now logs the rejection.

Introduced a new unit system, METRICWX. Similar to METRIC, it uses
mm for rain, mm/hr for rain rate, and m/s for speed.

Added an option --string-check and --fix to the utility wee_config_database
to fix embedded strings found in the sqlite archive database.

Font handles are now cached in order to work around a memory leak in PIL.

Now does garbage collection every 3 hours through the main loop.

Image margins now scale with image and font sizes.

Now works with the pure Python version of Cheetah's NameMapper, albeit very
slowly.

Fixed bug that prevented weewx from working with Python v2.5.

Fixed bug in SummaryByMonth and SummaryByYear that would result in duplicate
month/year entries when generating from multiple ByMonth or ByYear templates.

Consolidated pressure calculation code in ws23xx, ws28xx, te923, and fousb.

Catch USB failures when reading Fine Offset archive interval.

Added Vantage types stormRain and windSpeed10 to the list of observation
types.

Simulator now generates types dewpoint, pressure, radiation, and UV.

The forecast extension is once again distributed separately from weewx.

Minor cleanup to Standard skin for better out-of-the-box behavior:
 - default to no radar image instead of pointing every station to Oregon
 - not every WMR100 is a WMR100N
 
Failure to set an archive interval when using bar plots no longer results
in an exception.

Change to skin directory before invoking Cheetah on any templates.


2.5.1 12/30/13

Added UV plots to the templates. They will be shown automatically if you
have any UV data.

Fixed bug when reading cooling_base option.

Default to sane behavior if skin does not define Labels.

Fixed bug in setting of CheetahGenerator options.

Fixed qsf and qpf summary values in forecast module.

Fixed handling of empty sky cover fields in WU forecasts.

Forecast module now considers the fctcode, condition, and wx fields for
precipitation and obstructions to visibility.

Added options to forecast module to help diagnose parsing failures and new
forecast formats.

Added retries when saving forecast to database and when reading from database.

Fixes to the Fine Offset driver to eliminate spikes caused by reading from
memory before the pointer had been updated (not the same thing as an unstable
read).

Added driver for LaCrosse 2300 series of weather stations.

Added driver for Hideki TE923 series of weather stations.


2.5.0 10/29/13

Introduced a new architecture that makes it easier to define search
list extensions. The old architecture should be 100% backwards compatible.

Added station registry service. This allows weewx to optionally
"phone home" and put your station location on a map.

Added a forecast service and reporting options.  The forecast service
can generate Zambretti weather or XTide tide forecasts, or it can download
Weather Underground or US National Weather Service weather forecasts.  These
data can then be displayed in reports using the Cheetah template engine.  The
forecast service is disabled by default.

Weewx now allows easier localization to non-English speaking locales.
In particular, set the environment variable LANG to your locale, and
then weewx date and number formatting will follow local conventions.
There are also more labeling options in skin.conf. Details in a new section
in the Customization Guide.

Added aggregate type "minmax" and "maxmin". Thank you user Gary Roderick!

New option in [StdArchive] called "loop_hilo". Setting to True will
cause both LOOP and archive data to be used for high/low statistics.
This is the default. Setting to False causes only archive data to be used.

When a template fails, skip only that template, not everything that the
generator is processing.

Trend calculations no longer need a record at precisely (for example)
3 hours in the past. It can be within a "grace" period.

FineOffset driver now uses the 'delay' field instead of the fixed_block
'read_period' for the archive record interval when reading records from
console memory.

FineOffset driver now support for multiple stations on the same USB.

FineOffset driver now reduces logging verbosity when bad magic numbers
appear. Log only when the numbers are unrecognized or change.
The purpose of the magic numbers is still unknown.

WMR100, Vantage, FineOffset, and WS28xx drivers now emit a null wind
direction when the wind speed is zero.  Same for wind gust.

For WMR9x8 stations, wind chill is now retrieved from the console
rather than calculated in software. Thank you user Peter Ferencz!

For WMR9x8 stations, the first extra temperature sensor (packet code 4)
now shows up as extraTemp1 (instead of outTemp). Thanks again to 
Peter Ferencz.

For WMR9x8 stations, packet types 2 and 3 have been separated. Only the
latter is used for outside temperature, humidity, dewpoint. The former
is used for "extra" sensors. Corrected the calculation for channel
numbers >=3. Also, extended the number of battery codes. Thanks to Per
Edström for his patience in figuring this out!

For WMR200 stations, altitude-corrected pressure is now emitted correctly.

ws28xx driver improvements, including: better thread control; better logging
for debugging/diagnostics; better timing to reduce dropouts; eliminate writes
to disk to reduce wear when used on flash devices. Plus, support for
multiple stations on the same USB.

Fixed rain units in ws28xx driver.

The LOOP value for daily ET on Vantages was too high by a factor of 10. 
This has been corrected.

Fixed a bug that caused values of ET to be miscalculated when using
software record generation.

Ported to Korora 19 (Fedora 19). Thanks to user zmodemguru!

Plots under 16 hours in length, now use 1 hour increments (instead of 
3 hours).

No longer emits "deprecation" warning when working with some versions
of the MySQLdb python driver.

Added ability to build platform-specific RPMs, e.g., one for RedHat-based
distributions and one for SuSE-based distributions.

Fixed the 'stop' and 'restart' options in the SuSE rc script.

The weewx logwatch script now recognizes more log entries and errors.


2.4.0 08/03/13

The configuration utility wee_config_vantage now allows you to set
DST to 'auto', 'off', or 'on'. It also lets you set either a time
zone code, or a time zone offset.

The service StdTimeSync now catches startup events and syncs the clock
on them. It has now been moved to the beginning of the list
"service_list" in weewx.conf. Users may want to do the same with their
old configuration file.

A new event, END_ARCHIVE_PERIOD has been added, signaling the end of
the archive period.

The LOOP packets emitted by the driver for the Davis Vantage series
now includes the max wind gust and direction seen since the beginning
of the current archive period.

Changed the null value from zero (which the Davis documentation specifies)
to 0x7fff for the VP2 type 'highRadiation'.

Archive record packets with date and time equal to zero or 0xff now
terminate dumps.

The code that picks a filename for "summary by" reports has now been
factored out into a separate function (getSummaryByFileName). This
allows the logic to be changed by subclassing.

Fixed a bug that did not allow plots with aggregations less than 60 minutes
across a DST boundary.

Fixed bug in the WMR100 driver that prevented UV indexes from being 
reported.

The driver for the LaCrosse WS-28XX weather series continues to evolve and
mature. However, you should still consider it experimental.


2.3.3 06/21/13

The option week_start now works.

Updated WMR200 driver from Chris Manton.

Fixed bug that prevented queries from being run against a MySQL database.


2.3.2 06/16/13

Added support for the temperature-only sensor THWR800. Thanks to
user fstuyk!

Fixed bug that prevented overriding the FTP directory in section
[[FTP]] of the configuration file.

Day plots now show 24 hours instead of 27. If you want the old
behavior, then change option "time_length" to 97200.

Plots shorter than 24 hours are now possible. Thanks to user Andrew Tridgell.

If one of the sections SummaryByMonth, SummaryByYear, or ToDate is missing,
the report engine no longer crashes.

If you live at a high latitude and the sun never sets, the Almanac now
does the right thing.

Fixed bug that caused the first day in the stats database to be left out
of calculations of all-time stats.


2.3.1 04/15/13

Fixed bug that prevented Fine Offset stations from downloading archive
records if the archive database had no records in it.

rsync should now work with Python 2.5 and 2.6 (not just 2.7)


2.3.0 04/10/13

Davis Vantage stations can now produce station pressures (aka, "absolute
pressure"), altimeter pressures, as well as sea-level pressure. These will
be put in the archive database.

Along the same line, 'altimeter' pressure is now reported to CWOP, rather
than the 'barometer' pressure. If altimeter pressure is not available,
no pressure is reported.

Fixed bug in CWOP upload that put spaces in the upload string if the pressure
was under 1000 millibars.

A bad record archive type now causes a catch up to be abandoned, rather
than program termination.

Fixed bug in trends, when showing changes in temperature. NB: this fix will
not work with explicit unit conversion. I.e., $trend.outTemp.degree_C will
not work.

Modified wee_config_vantage and wee_config_fousb so that the configuration
file will be guessed if none is specified.

Fixed wxformulas.heatindexC to handle arguments of None type.

Fixed bug that causes Corrections to be applied twice to archive records if
software record generation is used.

rsync now allows a port to be specified.

Fixed day/night transition bug.

Added gradients to the day/night transitions.

Numerous fixes to the WMR200 driver. Now has a "watchdog" thread.

All of the device drivers have now been put in their own package
'weewx.drivers' to keep them together. Many have also had name changes
to make them more consistent:
	OLD                        NEW
	VantagePro.py (Vantage)    vantage.py (Vantage)
	WMR918.py     (WMR-918)    wmr9x8.py  (WMR9x8)
	wmrx.py       (WMR-USB)    wmr100.py  (WMR100)
	
	new (experimental) drivers:
	wmr200.py (WMR200)
	ws28xx.py (WS28xx)

The interface to the device driver "loader" function has changed slightly. It
now takes a second parameter, "engine". Details are in the Upgrading doc.

The FineOffsetUSB driver now supports hardware archive record generation.

When starting weewx, the FineOffsetUSB driver will now try to 'catch up' - it
will read the console memory for any records that are not yet in the database.

Added illuminance-to-radiation conversion in FineOffsetUSB driver.

Added pressure calibration option to wee_config_fousb and explicit support for
pressure calibration in FineOffsetUSB driver.

Fixed windchill calculation in FineOffsetUSB driver.

Fixed FineOffsetUSB driver to handle cases where the 'delay' is undefined,
resulting in a TypeError that caused weewx to stop.

The FineOffsetUSB driver now uses 'max_rain_rate' (measured in cm/hr) instead
of 'max_sane_rain' (measured in mm) to filter spurious rain sensor readings.
This is done in the driver instead of StdQC so that a single parameter can
apply to both LOOP and ARCHIVE records.

2.2.1 02/15/13

Added a function call to the Vantage driver that allows the lamp to be
turned on and off. Added a corresponding option to wee_config_vantage.

Fixed bug where an undefined wind direction caused an exception when using
ordinal wind directions.

2.2.0 02/14/13

Weewx can now be installed using Debian (DEB) or Redhat (RPM) packages, as well
as with the old 'setup.py' method. Because they install things in different
places, you should stick with one method or another. Don't mix and match.
Thanks to Matthew Wall for putting this together!

Added plot options line_gap_fraction and bar_gap_fraction, which control how
gaps in the data are handled by the plots. Also, added more flexible control of
plot colors, using a notation such as 0xBBGGRR, #RRGGBB, or the English name,
such as 'yellow'. Finally, added day/night bands to the plots. All contributed
by Matthew Wall. Thanks again, Matthew!

Ordinal wind directions can now be shown, just by adding the tag suffix
".ordinal_compass". For example, $current.windDir.ordinal_compass might show
'SSE' The abbreviations are set in the skin configuration file.

Fixed bug that caused rain totals to be misreported to Weather Underground when
using a metric database.

Generalized the weewx machinery so it can be used for applications other than
weather applications.

Got rid of option stats_types in weewx.conf and put it in
bin/user/schemas.py. See upgrading.html if you have a specialized stats
database.

The stats database now includes an internal table of participating observation
types. This allows it to be easily combined with the archive database, should
you choose to do so. The table is automatically created for older stats
databases.

Added rain rate calculation to FineOffsetUSB driver.  Added adaptive polling
option to FineOffsetUSB driver.  Fixed barometric pressure calculation for
FineOffsetUSB driver.

Changed the name of the utilities, so they will be easier to find in /usr/bin:
  weewxd.py          -> weewxd
  runreports.py      -> wee_reports
  config_database.py -> wee_config_database
  config_vp.py       -> wee_config_vantage
  config_fousb.py    -> wee_config_fousb

2.1.1 01/02/13

Fixed bug that shows itself when one of the variables is 'None' when
calculating a trend.

2.1.0 01/02/13

Now supports the Oregon Scientific WMR918/968 series, courtesy of user
William Page. Thanks, William!!

Now supports the Fine Offset series of weather stations, thanks to user
Matthew Wall. Thanks, Matthew!!

Now includes a Redhat init.d script, contributed by Mark Jenks. Thanks,
Mark!!

Added rsync report type as an alternative to the existing FTP report.
Another thanks to William Page!

Fill color for bar charts can now be specified separately from the outline
color, resulting in much more attractive charts. Another thanks to Matthew
Wall!!

Added a tag for trends. The barometer trend can now be returned as
$trend.barometer. Similar syntax for other observation types.

config_vp.py now returns the console version number if available (older
consoles do not offer this).

Hardware dewpoint calculations with the WMR100 seem to be unreliable below
about 20F, so these are now done in software. Thanks to user Mark Jenks for
sleuthing this.

2.0.2 11/23/12

Now allows both the archive and stats data to be held in the same database.

Improved chances of weewx.Archive being reused by allowing optional table
name to be specified.

2.0.1 11/05/12

Fixed problem with reconfiguring databases to a new unit system.

2.0.0 11/04/12

A big release with lots of changes. The two most important are the support
of additional weather hardware, and the support of the MySQL database.

All skin configurations are backwardly compatible, but the configuration
file, weewx.conf, is not. The install utility setup.py will install a fresh
version, which you will then have to edit by hand.

If you have written a custom service, see the upgrade guide on how to port
your service to the new architecture.

Added the ability to generate archive records in software, thus opening the
door for supporting weather stations that do not have a logger.

Support for the Oregon Scientific WMR100, the cheapest weather station I
could find, in order to demonstrate the above!

Added a software weather station simulator.

Introduced weedb, a database-independent Python wrapper around sqlite3 and
MySQLdb, which fixes some of their flaws.

Ported everything to use weedb, and thus MySQL (as well as sqlite)

Internally, the databases can now use either Metric units, or US Customary.
NB: you cannot switch systems in the middle of a database. You have to
stick to one or other other. However, the utility config_database.py does
have a reconfigure option that allows copying the data to a new database,
performing the conversion along the way. See the Customizing Guide.

You can now use "mmHg" as a unit of pressure.

Added new almanac information, such as first and last quarter moons, and
civil twilight.

Changed the engine architecture so it is more event driven. It now uses
callbacks, making it easier to add new event types.

Added utility config_vp.py, for configuring the VantagePro hardware.

Added utility config_database.py, for configuring the databases.

Made it easier to write custom RESTful protocols. Thanks to user Brad, for
the idea and the use case!

The stats type 'squarecount' now contains the number of valid wind
directions that went into calculating 'xsum' and 'ysum'. It used to be the
number of valid wind speeds. Wind direction is now calculated using
'squarecount' (instead of 'count').

Simplified and reduced the memory requirements of the CRC16 calculations.

Improved test suites.

Lots of little nips and tucks here and there, mostly to reduce the coupling
between different modules. In particular, now a service generally gets
configured only using its section of weewx.conf.

I also worked hard at making sure that cursors, connections, files, and
lots of other bits and pieces get properly closed instead of relying on
garbage collection. Hopefully, this will reduce the long-term growth of
memory usage.

1.14.1 07/06/12

Hardened retry strategy for the WeatherLink IP. If the port fails to open
at all, or a socket error occurs, it will thrown an exception (resulting in
a retry in 60 seconds). If a socket returns an incomplete result, it will
continue to retry until everything has been read.

Fixed minor bug that causes the reporting thread to prematurely terminate
if an exception is thrown while doing an FTP.

1.14.0 06/18/12

Added smartphone formatted mobile webpage, contributed by user Torbjörn
Einarsson. If you are doing a fresh install, then these pages will be
generated automatically. If you are doing an upgrade, then see the upgrade
guide on how to have these webpages generated. Thanks, Tobbe!

Three changes suggested by user Charlie Spirakis: o Changed umask in
daemon.py to 0022; o Allow location of process ID file to be specified on
the command line of weewx; o Start script allows daemon to be run as a
specific user. Thanks, Charlie!

Corrected bug in humidity reports to CWOP that shows itself when the
humidity is in the single digits.

Now includes software in CWOP APRS equipment field.

1.13.2 05/02/12

Now allows CWOP stations with prefix 'EW'.

Fixed bug that showed itself in the line color with plots with 3 or more
lines.

Changed debug message when reaching the end of memory in the VP2 to
something slightly less alarming.

1.13.1 03/25/12

Added finer control over the line plots. Can now add optional markers. The
marker_type can be 'none' (the default), 'cross', 'box', 'circle', or 'x'.
Also, line_type can now either be 'solid' (the default) or 'none' (for
scatter plots). Same day I'll add 'dashed', but not now. :-)

Conditionally imports sqlite3. If it does not support the "with" statement,
then imports pysqlite2 as sqlite3.

1.13.0 03/13/12

The binding to the SQL database to be used now happens much later when
running reports. This allows more than one database to be used when running
a report. Extra databases can be specified in the option list for a report.
I use this to display broadband bandwidth information, which was collected
by a separate program. Email me for details on how to do this. Introducing
this feature changed the signature of a few functions. See the upgrade
guide for details.

1.12.4 02/13/12

User Alf Høgemark found an error in the encoding of solar data for CWOP
and sent me a fix. Thanks, Alf!

Now always uses "import sqlite3", resulting in using the version of
pysqlite that comes with Python. This means the install instructions have
been simplified.

Now doesn't choke when using the (rare) Python version of NameMapper used
by Cheetah.

1.12.3 02/09/12

Added start script for FreeBSD, courtesy of user Fabian Abplanalp. Thanks,
Fabian!

Added the ability to respond to a "status" query to the Debian startup
script.

RESTful posts can now recover from more HTTP errors.

Station serial port can now recover from a SerialException error (usually
caused when there is a process competing for the serial port).

Continue to fiddle with the retry logic when reading LOOP data.

1.12.2 01/18/12

Added check for FTP error code '521' to the list of possibilities if a
directory already exists. Thanks to user Clyde!

More complete information when unable to load a module file. Thanks, Jason!

Added a few new unit types to the list of possible target units when using
explicit conversion. Thanks, Antonio!

Discovered and fixed problem caused by the Davis docs giving the wrong
"resend" code (should be decimal 21, not hex 21).

Improved robustness of VantagePro configuration utility.

Fixed problem where an exception gets thrown when changing VP archive
interval.

Simplified some of the logic in the VP2 driver.

1.12.1 11/03/11

Now corrects for rain bucket size if it is something other than the
standard 0.01 inch bucket.

1.12.0 10/29/11

Added the ability to change bucket type, rain year start, and barometer
calibration data in the console using the utility configure.py. Added
option "--info", which queries the console and returns information about
EEPROM settings. Changed configure.py so it can do hardware-specific
configurations, in anticipation of supporting hardware besides the Davis
series.

Reorganized the documentation.

1.11.0 10/06/11

Added support for the Davis WeatherLinkIP. Thanks, Peter Nock and Travis
Pickle!

Added support for older Rev A type archive records.

Added patch from user Dan Haller that sends UV and radiation data to the
WeatherUnderground if available. Thanks, Dan!

Added patch from user Marijn Vriens that allows fallback to the version of
pysqlite that comes with many versions of Python. Thanks, Marijn!

Now does garbage collection after an archive record is obtained and before
the main loop is restarted.

1.10.2 04/14/11

Added RA and declination for the Sun and Moon to the Daily Almanac. Equinox
and solstice are now displayed in chronological order. Same with new and
full moons.

Examples alarm.py and lowBattery.py now include more error checks, allow an
optional 'subject' line to the sent email, and allow a comma separated list
of recipients.

1.10.1 03/30/11

Substitutes US Units if a user does not specify anything (instead of
exception KeyError).

Almanac uses default temperature and pressure if they are 'None'.

Prettied up web page almanac data in the case where pyephem has not been
installed.

Fixed up malformed CSS script weewx.css.

1.10.0 03/29/11

Added extensive almanac information if the optional package 'pyephem' has
been installed

Added a weewx "favorite icon" favicon.ico that displays in your browser
toolbar.

Added a mobile formatted HTML page, courtesy of user Vince Skahan (thanks,
Vince!!).

Tags can now be ended with a unit type to convert to a new unit. For
example, say your pressure group ("group_pressure") has been set to show
inHg. The normal tag notation of "$day.barometer.avg" will show something
like "30.05 inHg". However, the tag "$day.barometer.avg.mbar" will show
"1017.5 mbar".

Added special tag "exists" to test whether an observation type exists.
Example "$year.foo.exists" will return False if there is no type "foo" in
the statistical database.

Added special tag "has_data" to test whether an observation type exists and
has a non-zero number of data points over the aggregation period. For
example, "$year.soilMoist1.has_data" will return "True" if soilMoist1 both
exists in the stats database and contains some data (meaning, you have the
hardware).

Y-axis plot labels (such as "°F") can now be overridden in the plot
configuration section of skin.conf by using option "y_label".

Added executable module "runreports.py" for running report generation only.

Added package "user", which can contain any user extensions. This package
will not get overridden in the upgrade process.

Added the ability to reconfigure the main database, i.e., add or drop data
types. Along the same line, statistical types can also be added or dropped.
Email me for details on how to do this.

Now makes all of the LOOP and archive data available to services. This
includes new keys:

 LOOP data: 'extraAlarm1' 'extraAlarm2' 'extraAlarm3' 'extraAlarm4'
'extraAlarm5' 'extraAlarm6' 'extraAlarm7' 'extraAlarm8' 'forecastIcon'
'forecastRule' 'insideAlarm' 'outsideAlarm1' 'outsideAlarm2' 'rainAlarm'
'soilLeafAlarm1' 'soilLeafAlarm2' 'soilLeafAlarm3' 'soilLeafAlarm4'
'sunrise' 'sunset'

 Archive data: 'forecastRule' 'highOutTemp' 'highRadiation' 'highUV'
'lowOutTemp'

Started a more formal test suite. There are now tests for the report
generators. These are not included in the normal distribution, but can be
retrieved from SourceForge via svn.

1.9.3 02/04/11

Now correctly decodes temperatures from LOOP packets as signed shorts
(rather than unsigned).

Now does a CRC check on LOOP data.

Changed VantagePro.accumulateLoop to make it slightly more robust.

1.9.2 11/20/10

Now catches exception of type OverflowError when calculating celsius
dewpoint. (Despite the documentation indicating otherwise, math.log() can
still throw an OverflowError)

Fixed bug that causes crash in VantagePro.accumulateLoop() during fall DST
transition in certain situations.

VP2 does not store records during the one hour fall DST transition.
Improved logic in dealing with this.

Changed install so that it backs up the ./bin subdirectory, then overwrites
the old one. Also, does not install the ./skins subdirectory at all if one
already exists (thus preserving any user customization).

1.9.1 09/09/10

Now catches exceptions of type httplib.BadStatusLine when doing RESTful
posts.

Added an extra decimal point of precision to dew point reports to the
Weather Underground and PWS.

1.9.0 07/04/10

Added a new service, StdQC, that offers a rudimentary data check.

Corrected error in rain year total if rain year does not start in January.

Moved option max_drift (the max amount of clock drift to tolerate) to
section [Station].

Added check for a bad storm start time.

Added checks for bad dateTime.

Simplified VantagePro module.

1.8.4 06/06/10

Fixed problem that shows itself if weewx starts up at precisely the
beginning of an archive interval. Symptom is max recursion depth exceeded.

Units for UV in LOOP records corrected. Also, introduced new group for UV,
group_uv_index. Thanks to user A. Burriel for this fix!

1.8.3 05/20/10

Problem with configuring archive interval found and fixed by user A.
Burriel (thanks, Antonio!)

1.8.2 05/09/10

Added check to skip calibration for a type that doesn't exist in LOOP or
archive records. This allows windSpeed and windGust to be calibrated
separately.

1.8.1 05/01/10

Ported to Cheetah V2.4.X

1.8.0 04/28/10

Added CWOP support.

Storage of LOOP and archive data into the SQL databases is now just another
service, StdArchive.

Added a calibration service, StdCalibrate, that can correct LOOP and
archive data.

Average console battery voltage is now calculated from LOOP data, and saved
to the archive as 'consBatteryVoltage'.

Transmitter battery status is now ORd together from LOOP data, and saved to
the archive as 'txBatteryStatus'.

Added stack tracebacks for unrecoverable exceptions.

Added a wrapper to the serial port in the VantagePro code. When used in a
Python "with" statement, it automatically releases the serial port if an
exception happens, allowing a more orderly shutdown.

Offered some hints in the documentation on how to automount your VP2 when
using a USB connection.

Corrected error in units. getTargetType() that showed itself with when the
console memory was freshly cleared, then tried to graph something
immediately.

1.7.0 04/15/10

Big update.

Reports now use skins for their "look or feel." Options specific to the
presentation layer have been moved out of the weewx configuration file
'weewx.conf' to a skin configuration file, 'skin.conf'. Other options have
remained behind.

Because the configuration file weewx.conf was split, the installation
script setup.py will NOT merge your old configuration file into the new
one. You will have to reedit weewx.conf to put in your customizations.

FTP is treated as just another report, albeit with an unusual generator.
You can have multiple FTP sessions, each to a different server, or
uploading to or from a different area.

Rewrote the FTP upload package so that it allows more than one FTP session
to be active in the same local directory. This version also does fewer hits
on the server, so it is significantly faster.

The configuration files weewx.conf and skin.conf now expect UTF-8
characters throughout.

The encoding for reports generated from templates can be chosen. By
default, the day, week, month, and year HTML files are encoded using HTML
entities; the NOAA reports encoded using 'strict ascii.' Optionally,
reports can be encoded using UTF-8.

Revamped the template formatting. No longer use class ModelView. Went to a
simpler system built around classes ValueHelper and UnitInfo.

Optional formatting was added to all tags in the templates. There are now
optional endings: 'string': Use specified string for None value.
'formatted': No label. 'format': Format using specified string format.
'nolabel': Format using specified string format; no label. 'raw': return
the underlying data with no string formatting or label.

For the index, week, month, and year template files, added conditional to
not include ISS extended types (UV, radiation, ET) unless they exist.

Added an RSS feed.

Added support for PWSweather.com

Both WeatherUnderground and PWSweather posts are now retried up to 3 times
before giving up.

Now offer a section 'Extras' in the skin configuration file for including
tags added by the user. As an example, the tag radar_url has been moved
into here.

Data files used in reports (such as weewx.css) are copied over to the HTML
directory on program startup.

Included an example of a low-battery alarm.

Rearranged distribution directory structure so that it matches the install
directory structure.

Moved base temperature for heating and cooling degree days into skin.conf.
They now also require a unit.

Now require unit to be specified for 'altitude'.

1.5.0 03/07/10

Added support for other units besides the U.S. Customary. Plots and HTML
reports can be prepared using any arbitrary combination of units. For
example, pressure could be in millibars, while everything else is in U.S.
Customary.

Because the configuration file weewx.conf changed significantly, the
installation script setup.py will NOT merge your old configuration file
into the new one. You will have to reedit weewx.conf to put in your
customizations.

Added an exception handler for exception OSError, which is typically thrown
when another piece of software attempts to access the same device port.
Weewx catches the exception, waits 10 seconds, then starts again from the
top.

1.4.0 02/22/10

Changed the architecture of stats.py to one that uses very late binding.
The SQL statements are not run until template evaluation. This reduces the
amount of memory required (by about 1/2), reduces memory fragmentation, as
well as greatly simplifying the code (file stats.py shed over 150 lines of
non-test code). Execution time is slightly slower for NOAA file generation,
slightly faster for HTML file generation, the same for image generation,
although your actual results will depend on your disk speed.

Now possible to tell weewx to reread the configuration file without
stopping it. Send signal HUP to the process.

Added option week_start, for specifying which day a calendar week starts
on. Default is 6 (Sunday).

Fixed reporting bug when the reporting time falls on a calendar month or
year boundary.

1.3.4 02/08/10

Fixed problem when plotting data where all data points are bad (None).

1.3.3 01/10/10

Fixed reporting bug that shows itself if rain year does not start in
January.

1.3.2 12/26/09

LOOP data added to stats database.

1.3.1 12/22/09

Added a call to syslog.openlog() that inadvertently got left out when
switching to the engine driven architecture.

1.3.0 12/21/09

Moved to a very different architecture to drive weewx. Consists of an
engine, that manages a list of 'services.' At key events, each service is
given a chance to participate. Services are easy to add, to allow easy
customization. An example is offered of an 'alarm' service.

Checking the clock of the weather station for drift is now a service, so
the option clock_check was moved from the station specific [VantagePro]
section to the more general [Station] section.

Added an example service 'MyAlarm', which sends out an email should the
outside temperature drop below 40 degrees.

In a similar manner, all generated files, images, and reports are the
product of a report engine, which can run any number of reports. New
reports are easily added.

Moved the compass rose used in progressive vector plots into the interior
of the plot.

Install now deletes public_html/#upstream.last, thus forcing all files to
be uploaded to the web server at the next opportunity.

1.2.0 11/22/09

Added progressive vector plots for wind data.

Improved axis scaling. The automatic axis scaling routine now does a better
job for ranges less than 1.0. The user can also hardwire in min and max
values, as well as specify a minimum increment, through parameter 'yscale'
in section [Images] in the configuration file.

Now allows the same SQL type to be used more than once in a plot. This
allows, say, instantaneous and average wind speed to be shown in the same
plot.

Rain year is now parameterized in file templates/year.tmpl (instead of
being hardwired in).

Now does LOOP caching by default.

When doing backfilling to the stats database, configure now creates the
stats database if it doesn't already exist.

setup.py now more robust to upgrading the FTP and Wunderground sections

1.1.0 11/14/09

Added the ability to cache LOOP data. This can dramatically reduce the
number of writes to the stats database, reducing wear on solid-state disk
stores.

Introduced module weewx.mainloop. Introduced class weewx.mainloop.MainLoop
This class offers many opportunities to customize weewx through
subclassing, then overriding an appropriate member function.

Refactored module weewx.wunderground so it more closely resembles the
(better) logic in wunderfixer.

setup.py no longer installs a daemon startup script to /etc/init.d. It must
now be done by hand.

setup.py now uses the 'home' value in setup.cfg to set WEEWX_ROOT in
weewx.conf and in the daemon start up scripts

Now uses FTP passive mode by default.

1.0.1 11/09/09

Fixed bug that prevented backfilling the stats database after modifying the
main archive.

1.0.0 10/26/09

Took the module weewx.factory back out, as it was too complicated and hard
to understand.

Added support for generating NOAA monthly and yearly reports. Completely
rewrote the filegenerator.py module, to allow easy subclassing and
specialization.

Completely rewrote the stats.py module. All aggregate quantities are now
calculated dynamically.

Labels for HTML generation are now held separately from labels used for
image generation. This allows entities such as '&deg;' to be used for the
former.

LOOP mode now requests only 200 LOOP records (instead of the old 2000). It
then renews the request should it run out. This was to get around an
(undocumented) limitation in the VP2 that limits the number of LOOP records
that can be requested to something like 220. This was a problem when
supporting VP2s that use long archive intervals.

Cut down the amount of computing that went on before the processing thread
was spawned, thus allowing the main thread to get back into LOOP mode more
quickly.

Added type 'rainRate' to the types decoded from a Davis archive record. For
some reason it was left out.

Added retries when doing FTP uploads. It will now attempt the upload
several times before giving up.

Much more extensive DEBUG analysis.

Nipped and tucked here and there, trying to simplify.

0.6.5 10/11/09

Ported to Cheetah V2.2.X. Mostly, this is making sure that all strings that
cannot be converted with the 'ascii' codec are converted to Unicode first
before feeding to Cheetah.

0.6.4 09/22/09

Fixed an error in the calculation of heat index.

0.6.3 08/25/09

FTP transfers now default to ACTIVE mode, but a configuration file option
allows PASSIVE mode. This was necessary to support Microsoft FTP servers.

0.6.2 08/01/09

Exception handling in weewx/ftpdata.py used socket.error but failed to
declare it. Added 'import socket' to fix.

Added more complete check for unused pages in weewx/VantagePro.py. Now the
entire record must be filled with 0xff, not just the time field. This fixes
a bug where certain time stamps could look like unused records.

0.6.1 06/22/09

Fixed minor ftp bug.

0.6.0 05/20/09

Changed the file, imaging, ftping functions into objects, so they can be
more easily specialized by the user.

Introduced a StationData object.

Introduced module weewx.factory that produces these things, so the user has
a place to inject his/her new types.

0.5.1 05/13/09

1. Weather Underground thread now run as daemon thread, allowing the
program to exit even if it is running.

2. WU queue now hold an instance of archive and the time to be published,
rather than a record. This allows dailyrain to be published as well.

3. WU date is now given in the format "2009-05-13+12%3A35%3A00" rather than
"2009-05-13 12:35:00". Seems to be more reliable. But, maybe I'm imagining
things...
<|MERGE_RESOLUTION|>--- conflicted
+++ resolved
@@ -1,16 +1,11 @@
 weewx change history
 --------------------
 
-<<<<<<< HEAD
 3.X.Y MM/dd/YYYY
 
-The accumulators now check that incoming types are integers or floats.
-
-
-3.8.0a3 10/xx/2017
-=======
+
+
 3.8.0 11/22/2017
->>>>>>> 42cb71c9
 
 The `stats.py` example now works with heating and cooling degree days.
 Fixes issue #224.
